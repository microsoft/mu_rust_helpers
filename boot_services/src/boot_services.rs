#![cfg_attr(all(not(test), not(feature = "mockall")), no_std)]

#[cfg(feature = "global_allocator")]
pub mod global_allocator;

extern crate alloc;

pub mod allocation;
pub mod boxed;
pub mod event;
pub mod protocol_handler;
pub mod static_ptr;
pub mod tpl;

#[cfg(any(test, feature = "mockall"))]
use mockall::automock;

use alloc::vec::Vec;
use core::{
    any::{Any, TypeId},
    ffi::c_void,
    marker::PhantomData,
    mem::{self, MaybeUninit},
    option::Option,
    ptr,
    sync::atomic::{AtomicPtr, Ordering},
};
use static_ptr::{StaticPtr, StaticPtrMut};

use r_efi::efi;

use allocation::{AllocType, MemoryMap, MemoryType};
use boxed::BootServicesBox;
use event::{EventNotifyCallback, EventTimerType, EventType};
use protocol_handler::{HandleSearchType, Protocol, Registration};
use tpl::{Tpl, TplGuard};

/// This is the boot services used in the UEFI.
/// it wraps an atomic ptr to [`efi::BootServices`]
#[derive(Debug)]
pub struct StandardBootServices<'a> {
    efi_boot_services: AtomicPtr<efi::BootServices>,
    _lifetime_marker: PhantomData<&'a efi::BootServices>,
}

impl<'a> StandardBootServices<'a> {
    /// Create a new StandardBootServices with the provided [efi::BootServices].
    pub const fn new(efi_boot_services: &'a efi::BootServices) -> Self {
        // The efi::BootServices is only read, that is why we use a non mutable reference.
        Self {
            efi_boot_services: AtomicPtr::new(efi_boot_services as *const _ as *mut _),
            _lifetime_marker: PhantomData,
        }
    }

    /// Create a new StandardBootServices that is uninitialized.
    /// The struct need to be initialize later with [Self::initialize], otherwise, subsequent call will panic.
    pub const fn new_uninit() -> Self {
        Self { efi_boot_services: AtomicPtr::new(ptr::null_mut()), _lifetime_marker: PhantomData }
    }

    /// Initialize the StandardBootServices with a reference to [efi::BootServices].
    /// # Panics
    /// This function will panic if already initialize.
    pub fn initialize(&'a self, efi_boot_services: &'a efi::BootServices) {
        if self.efi_boot_services.load(Ordering::Relaxed).is_null() {
            // The efi::BootServices is only read, that is why we use a non mutable reference.
            self.efi_boot_services.store(efi_boot_services as *const _ as *mut _, Ordering::SeqCst)
        } else {
            panic!("Boot services is already initialize.")
        }
    }

    /// # Panics
    /// This function will panic if it was not initialize.
    fn efi_boot_services(&self) -> &efi::BootServices {
        // SAFETY: This pointer is assume to be a valid efi::BootServices pointer since the only way to set it was via an efi::BootServices reference.
        unsafe {
            self.efi_boot_services.load(Ordering::SeqCst).as_ref::<'a>().expect("Boot services is not initialize.")
        }
    }
}

///SAFETY: StandardBootServices uses an atomic ptr to access the BootServices.
unsafe impl Sync for StandardBootServices<'static> {}
///SAFETY: When the lifetime is `'static`, the pointer is guaranteed to stay valid.
unsafe impl Send for StandardBootServices<'static> {}

/// Functions that are available *before* a successful call to EFI_BOOT_SERVICES.ExitBootServices().
#[cfg_attr(any(test, feature = "mockall"), automock)]
pub trait BootServices: Sized {
    /// Create an event.
    ///
    /// [UEFI Spec Documentation: 7.1.1. EFI_BOOT_SERVICES.CreateEvent()](https://uefi.org/specs/UEFI/2.10/07_Services_Boot_Services.html#efi-boot-services-createevent)
    fn create_event<T>(
        &self,
        event_type: EventType,
        notify_tpl: Tpl,
        notify_function: Option<EventNotifyCallback<T>>,
        notify_context: T,
    ) -> Result<efi::Event, efi::Status>
    where
        T: StaticPtr + 'static,
        <T as StaticPtr>::Pointee: Sized + 'static,
    {
        //SAFETY: ['StaticPtr`] generic is used to guaranteed that rust borowing and rules are meet.
        unsafe {
            self.create_event_unchecked(
                event_type,
                notify_tpl,
                mem::transmute(notify_function),
                notify_context.into_raw() as *mut <T as StaticPtr>::Pointee,
            )
        }
    }

    /// Prefer normal [`BootServices::create_event`] when possible.
    ///
    /// # Safety
    ///
    /// When calling this method, you have to make sure that *notify_context* pointer is **null** or all of the following is true:
    /// * The pointer must be properly aligned.
    /// * It must be "dereferenceable" into type `T`
    /// * It must remain a valid pointer for the lifetime of the event.
    /// * You must enforce Rust’s borrowing[^borrowing rules] rules rules.
    ///
    /// [^borrowing rules]:
    /// [Rust By Example Book: 15.3. Borrowing](https://doc.rust-lang.org/beta/rust-by-example/scope/borrow.html)
    unsafe fn create_event_unchecked<T: Sized + 'static>(
        &self,
        event_type: EventType,
        notify_tpl: Tpl,
        notify_function: Option<EventNotifyCallback<*mut T>>,
        notify_context: *mut T,
    ) -> Result<efi::Event, efi::Status>;

    /// Create an event in a group.
    ///
    /// [UEFI Spec Documentation: 7.1.2. EFI_BOOT_SERVICES.CreateEventEx()](https://uefi.org/specs/UEFI/2.10/07_Services_Boot_Services.html#efi-boot-services-createeventex)
    fn create_event_ex<T>(
        &self,
        event_type: EventType,
        notify_tpl: Tpl,
        notify_function: Option<EventNotifyCallback<T>>,
        notify_context: T,
        event_group: &'static efi::Guid,
    ) -> Result<efi::Event, efi::Status>
    where
        T: StaticPtr + 'static,
        <T as StaticPtr>::Pointee: Sized + 'static,
    {
        //SAFETY: [`StaticPtr`] generic is used to guaranteed that rust borowing and rules are meet.
        unsafe {
            self.create_event_ex_unchecked(
                event_type,
                notify_tpl.into(),
                mem::transmute(notify_function),
                notify_context.into_raw() as *mut <T as StaticPtr>::Pointee,
                event_group,
            )
        }
    }

    /// Prefer normal [`BootServices::create_event_ex`] when possible.
    ///
    /// # Safety
    ///
    /// Make sure to comply to the same constraint as [`BootServices::create_event_unchecked`]
    unsafe fn create_event_ex_unchecked<T: Sized + 'static>(
        &self,
        event_type: EventType,
        notify_tpl: Tpl,
        notify_function: EventNotifyCallback<*mut T>,
        notify_context: *mut T,
        event_group: &'static efi::Guid,
    ) -> Result<efi::Event, efi::Status>;

    /// Close an event.
    ///
    /// [UEFI Spec Documentation: 7.1.3. EFI_BOOT_SERVICES.CloseEvent()](https://uefi.org/specs/UEFI/2.10/07_Services_Boot_Services.html#efi-boot-services-closeevent)
    ///
    /// [^note]: It is safe to call *close_event* in the notify function.
    fn close_event(&self, event: efi::Event) -> Result<(), efi::Status>;

    /// Signals an event.
    ///
    /// [UEFI Spec Documentation: 7.1.4. EFI_BOOT_SERVICES.SignalEvent()](https://uefi.org/specs/UEFI/2.10/07_Services_Boot_Services.html#efi-boot-services-signalevent)
    fn signal_event(&self, event: efi::Event) -> Result<(), efi::Status>;

    /// Stops execution until an event is signaled.
    ///
    /// [UEFI Spec Documentation: 7.1.5. EFI_BOOT_SERVICES.WaitForEvent()](https://uefi.org/specs/UEFI/2.10/07_Services_Boot_Services.html#efi-boot-services-waitforevent)
    fn wait_for_event(&self, events: &mut [efi::Event]) -> Result<usize, efi::Status>;

    /// Checks whether an event is in the signaled state.
    ///
    /// [UEFI Spec Documentation: 7.1.6. EFI_BOOT_SERVICES.CheckEvent()](https://uefi.org/specs/UEFI/2.10/07_Services_Boot_Services.html#efi-boot-services-checkevent)
    fn check_event(&self, event: efi::Event) -> Result<(), efi::Status>;

    /// Sets the type of timer and the trigger time for a timer event.
    ///
    /// [UEFI Spec Documentation: 7.1.7. EFI_BOOT_SERVICES.SetTimer()](https://uefi.org/specs/UEFI/2.10/07_Services_Boot_Services.html#efi-boot-services-settimer)
    fn set_timer(&self, event: efi::Event, timer_type: EventTimerType, trigger_time: u64) -> Result<(), efi::Status>;

    /// Raises a task's priority level and returns a [`TplGuard`] that will restore the tpl when dropped.
    ///
    /// See [`BootServices::raise_tpl`] and [`BootServices::restore_tpl`] for more details.
    fn raise_tpl_guarded<'a>(&'a self, tpl: Tpl) -> TplGuard<'a, Self> {
        TplGuard { boot_services: self, retore_tpl: self.raise_tpl(tpl) }
    }

    /// Raises a task’s priority level and returns its previous level.
    ///
    /// [UEFI Spec Documentation: 7.1.8. EFI_BOOT_SERVICES.RaiseTPL()](https://uefi.org/specs/UEFI/2.10/07_Services_Boot_Services.html#efi-boot-services-raisetpl)
    fn raise_tpl(&self, tpl: Tpl) -> Tpl;

    /// Restores a task’s priority level to its previous value.
    ///
    /// [UEFI Spec Documentation: 7.1.9. EFI_BOOT_SERVICES.RestoreTPL()](https://uefi.org/specs/UEFI/2.10/07_Services_Boot_Services.html#efi-boot-services-restoretpl)
    fn restore_tpl(&self, tpl: Tpl);

    /// Allocates memory pages from the system.
    ///
    /// [UEFI Spec Documentation: 7.2.1. EFI_BOOT_SERVICES.AllocatePages()](https://uefi.org/specs/UEFI/2.10/07_Services_Boot_Services.html#efi-boot-services-allocatepages)
    fn allocate_pages(
        &self,
        alloc_type: AllocType,
        memory_type: MemoryType,
        nb_pages: usize,
    ) -> Result<usize, efi::Status>;

    /// Frees memory pages.
    ///
    /// [UEFI Spec Documentation: 7.2.2. EFI_BOOT_SERVICES.FreePages()](https://uefi.org/specs/UEFI/2.10/07_Services_Boot_Services.html#efi-boot-services-freepages)
    fn free_pages(&self, address: usize, nb_pages: usize) -> Result<(), efi::Status>;

    /// Returns the current memory map.
    ///
    /// [UEFI Spec Documentation: 7.2.3. EFI_BOOT_SERVICES.GetMemoryMap()](https://uefi.org/specs/UEFI/2.10/07_Services_Boot_Services.html#efi-boot-services-getmemorymap)
    fn get_memory_map<'a>(&'a self) -> Result<MemoryMap<'a, Self>, (efi::Status, usize)>;

    /// Allocates pool memory.
    ///
    /// [UEFI Spec Documentation: 7.2.4. EFI_BOOT_SERVICES.AllocatePool()](https://uefi.org/specs/UEFI/2.10/07_Services_Boot_Services.html#efi-boot-services-allocatepool)
    fn allocate_pool(&self, pool_type: MemoryType, size: usize) -> Result<*mut u8, efi::Status>;

    /// Allocates pool memory casted as given type.
    fn allocate_pool_for_type<T: 'static>(&self, pool_type: MemoryType) -> Result<*mut T, efi::Status> {
        let ptr = self.allocate_pool(pool_type, mem::size_of::<T>())?;
        Ok(ptr as *mut T)
    }

    /// Returns pool memory to the system.
    ///
    /// [UEFI Spec Documentation: 7.2.5. EFI_BOOT_SERVICES.FreePool()](https://uefi.org/specs/UEFI/2.10/07_Services_Boot_Services.html#efi-boot-services-freepool)
    fn free_pool(&self, buffer: *mut u8) -> Result<(), efi::Status>;

    /// Installs a protocol interface on a device handle.
    /// If the handle does not exist, it is created and added to the list of handles in the system.
    ///
    /// [UEFI Spec Documentation: 7.3.2. EFI_BOOT_SERVICES.InstallProtocolInterface()](https://uefi.org/specs/UEFI/2.10/07_Services_Boot_Services.html#efi-boot-services-installprotocolinterface)
    fn install_protocol_interface<P: Protocol<Interface = I> + 'static, I: Any + 'static>(
        &self,
        handle: Option<efi::Handle>,
        protocol: &P,
        interface: &'static mut I,
    ) -> Result<efi::Handle, efi::Status> {
        let interface_ptr = match (interface as &dyn Any).downcast_ref::<()>() {
            Some(()) => ptr::null_mut(),
            None => interface as *mut _ as *mut c_void,
        };
        //SAFETY: The generic Protocol ensure that the interface is the right type for the specified protocol.
        unsafe { self.install_protocol_interface_unchecked(handle, protocol.protocol_guid(), interface_ptr) }
    }

    /// Prefer normal [`BootServices::install_protocol_interface`] when possible.
    ///
    /// # Safety
    ///
    /// When calling this method, you have to make sure that if *interface* pointer is non-null, it is adhereing to
    /// the structure associated with the protocol.  
    unsafe fn install_protocol_interface_unchecked(
        &self,
        handle: Option<efi::Handle>,
        protocol: &'static efi::Guid,
        interface: *mut c_void,
    ) -> Result<efi::Handle, efi::Status>;

    /// Removes a protocol interface from a device handle.
    ///
    /// [UEFI Spec Documentation: 7.3.3. EFI_BOOT_SERVICES.UninstallProtocolInterface()](https://uefi.org/specs/UEFI/2.10/07_Services_Boot_Services.html#efi-boot-services-uninstallprotocolinterface)
    fn uninstall_protocol_interface<P: Protocol<Interface = I> + 'static, I: Any + 'static>(
        &self,
        handle: efi::Handle,
        protocol: &P,
        interface: &'static mut I,
    ) -> Result<(), efi::Status> {
        let interface_ptr = match (interface as &dyn Any).downcast_ref::<()>() {
            Some(()) => ptr::null_mut(),
            None => interface as *mut _ as *mut c_void,
        };
        //SAFETY: The generic Protocol ensure that the interface is the right type for the specified protocol.
        unsafe { self.uninstall_protocol_interface_unchecked(handle, protocol.protocol_guid(), interface_ptr) }
    }

    /// Prefer normal [`BootServices::uninstall_protocol_interface`] when possible.
    ///
    /// # Safety
    ///
    unsafe fn uninstall_protocol_interface_unchecked(
        &self,
        handle: efi::Handle,
        protocol: &'static efi::Guid,
        interface: *mut c_void,
    ) -> Result<(), efi::Status>;

    /// Reinstalls a protocol interface on a device handle.
    ///
    /// [UEFI Spec Documentation: 7.3.4. EFI_BOOT_SERVICES.ReinstallProtocolInterface()](https://uefi.org/specs/UEFI/2.10/07_Services_Boot_Services.html#efi-boot-services-reinstallprotocolinterface)
    fn reinstall_protocol_interface<P: Protocol<Interface = I> + 'static, I: 'static>(
        &self,
        handle: efi::Handle,
        protocol: &P,
        old_protocol_interface: &'static mut I,
        new_protocol_interface: &'static mut I,
    ) -> Result<(), efi::Status> {
        let old_protocol_interface_ptr;
        let new_protocol_interface_ptr;
        if TypeId::of::<I>() == TypeId::of::<()>() {
            old_protocol_interface_ptr = ptr::null_mut();
            new_protocol_interface_ptr = ptr::null_mut();
        } else {
            old_protocol_interface_ptr = old_protocol_interface as *mut _ as *mut c_void;
            new_protocol_interface_ptr = new_protocol_interface as *mut _ as *mut c_void;
        }
        //SAFETY: The generic Protocol ensure that the interfaces is the right type for the specified protocol.
        unsafe {
            self.reinstall_protocol_interface_unchecked(
                handle,
                protocol.protocol_guid(),
                old_protocol_interface_ptr,
                new_protocol_interface_ptr,
            )
        }
    }

    /// Prefer normal [`BootServices::reinstall_protocol_interface`] when possible.
    ///
    /// # Safety
    /// When calling this method, you have to make sure that if *new_protocol_interface* pointer is non-null, it is adhereing to
    /// the structure associated with the protocol.  
    unsafe fn reinstall_protocol_interface_unchecked(
        &self,
        handle: efi::Handle,
        protocol: &'static efi::Guid,
        old_protocol_interface: *mut c_void,
        new_protocol_interface: *mut c_void,
    ) -> Result<(), efi::Status>;

    /// Creates an event that is to be signaled whenever an interface is installed for a specified protocol.
    ///
    /// [UEFI Spec Documentation: 7.3.5. EFI_BOOT_SERVICES.RegisterProtocolNotify()](https://uefi.org/specs/UEFI/2.10/07_Services_Boot_Services.html#efi-boot-services-registerprotocolnotify)
    fn register_protocol_notify(
        &self,
        protocol: &'static efi::Guid,
        event: efi::Event,
    ) -> Result<Registration, efi::Status>;

    /// Returns an array of handles that support a specified protocol.
    ///
    /// [UEFI Spec Documentation: 7.3.6. EFI_BOOT_SERVICES.LocateHandle()](https://uefi.org/specs/UEFI/2.10/07_Services_Boot_Services.html#efi-boot-services-locatehandle)
    fn locate_handle<'a>(
        &'a self,
        search_type: HandleSearchType,
    ) -> Result<BootServicesBox<'a, [efi::Handle], Self>, efi::Status>;

    /// Queries a handle to determine if it supports a specified protocol.
    ///
    /// [UEFI Spec Documentation: 7.3.7. EFI_BOOT_SERVICES.HandleProtocol()](https://uefi.org/specs/UEFI/2.10/07_Services_Boot_Services.html#efi-boot-services-handleprotocol)
    fn handle_protocol<P: Protocol<Interface = I> + 'static, I: 'static>(
        &self,
        handle: efi::Handle,
        protocol: &P,
    ) -> Result<&'static mut I, efi::Status> {
        //SAFETY: The generic Protocol ensure that the interfaces is the right type for the specified protocol.
        unsafe {
            self.handle_protocol_unchecked(handle, protocol.protocol_guid()).map(|i| (i as *mut I).as_mut().unwrap())
        }
    }

    /// Prefer normal [`BootServices::handle_protocol`] when possible.
    ///
    /// # Safety
    ///
    unsafe fn handle_protocol_unchecked(
        &self,
        handle: efi::Handle,
        protocol: &efi::Guid,
    ) -> Result<*mut c_void, efi::Status>;

    /// Locates the handle to a device on the device path that supports the specified protocol.
    ///
    /// # Safety
    ///
    /// [UEFI Spec Documentation: 7.3.8. EFI_BOOT_SERVICES.LocateDevicePath()](https://uefi.org/specs/UEFI/2.10/07_Services_Boot_Services.html#efi-boot-services-locatedevicepath)
    unsafe fn locate_device_path(
        &self,
        protocol: &efi::Guid,
        device_path: *mut *mut efi::protocols::device_path::Protocol,
    ) -> Result<efi::Handle, efi::Status>;

    /// Queries a handle to determine if it supports a specified protocol.
    /// If the protocol is supported by the handle, it opens the protocol on behalf of the calling agent.
    ///
    /// [UEFI Spec Documentation: 7.3.9. EFI_BOOT_SERVICES.OpenProtocol()](https://uefi.org/specs/UEFI/2.10/07_Services_Boot_Services.html#efi-boot-services-openprotocol)
    fn open_protocol<P: Protocol<Interface = I> + 'static, I: 'static>(
        &self,
        handle: efi::Handle,
        protocol: &P,
        agent_handle: efi::Handle,
        controller_handle: efi::Handle,
        attribute: u32,
    ) -> Result<Option<&'static mut I>, efi::Status> {
        //SAFETY: The generic Protocol ensure that the interfaces is the right type for the specified protocol.
        unsafe {
            self.open_protocol_unchecked(handle, protocol, agent_handle, controller_handle, attribute)
                .map(|i| (i as *mut I).as_mut())
        }
    }

    /// Prefer normal [`BootServices::open_protocol`] when possible.
    ///
    /// # Safety
    ///
    /// When calling this method, you have to make sure that if *agent_handle* pointer is non-null.  
    unsafe fn open_protocol_unchecked(
        &self,
        handle: efi::Handle,
        protocol: &efi::Guid,
        agent_handle: efi::Handle,
        controller_handle: efi::Handle,
        attribute: u32,
    ) -> Result<*mut c_void, efi::Status>;

    /// Closes a protocol on a handle that was previously opened.
    ///
    /// [UEFI Spec Documentation: 7.3.10. EFI_BOOT_SERVICES.CloseProtocol()](https://uefi.org/specs/UEFI/2.10/07_Services_Boot_Services.html#efi-boot-services-closeprotocol)
    fn close_protocol(
        &self,
        handle: efi::Handle,
        protocol: &efi::Guid,
        agent_handle: efi::Handle,
        controller_handle: efi::Handle,
    ) -> Result<(), efi::Status>;

    /// Retrieves the list of agents that currently have a protocol interface opened.
    ///
    /// [UEFI Spec Documentation: 7.3.11. EFI_BOOT_SERVICES.OpenProtocolInformation()](https://uefi.org/specs/UEFI/2.10/07_Services_Boot_Services.html#efi-boot-services-openprotocolinformation)
    fn open_protocol_information<'a>(
        &'a self,
        handle: efi::Handle,
        protocol: &efi::Guid,
    ) -> Result<BootServicesBox<'a, [efi::OpenProtocolInformationEntry], Self>, efi::Status>;

    /// Connects one or more drivers to a controller.
    ///
    /// # Safety
    ///
    /// When calling this method, you have to make sure that *driver_image_handle*'s last entry is null per UEFI specification.
    ///  
    /// [UEFI Spec Documentation: 7.3.12. EFI_BOOT_SERVICES.ConnectController()](https://uefi.org/specs/UEFI/2.10/07_Services_Boot_Services.html#efi-boot-services-connectcontroller)
    unsafe fn connect_controller(
        &self,
        controller_handle: efi::Handle,
        driver_image_handle: Vec<efi::Handle>,
        remaining_device_path: *mut efi::protocols::device_path::Protocol,
        recursive: bool,
    ) -> Result<(), efi::Status>;

    /// Disconnects one or more drivers from a controller.
    ///
    /// [UEFI Spec Documentation: 7.3.13. EFI_BOOT_SERVICES.DisconnectController()](https://uefi.org/specs/UEFI/2.10/07_Services_Boot_Services.html#efi-boot-services-disconnectcontroller)
    fn disconnect_controller(
        &self,
        controller_handle: efi::Handle,
        driver_image_handle: Option<efi::Handle>,
        child_handle: Option<efi::Handle>,
    ) -> Result<(), efi::Status>;

    /// Retrieves the list of protocol interface GUIDs that are installed on a handle in a buffer allocated from pool.
    ///
    /// [UEFI Spec Documentation: 7.3.14. EFI_BOOT_SERVICES.ProtocolsPerHandle()](https://uefi.org/specs/UEFI/2.10/07_Services_Boot_Services.html#efi-boot-services-protocolsperhandle)
    fn protocols_per_handle<'a>(
        &'a self,
        handle: efi::Handle,
    ) -> Result<BootServicesBox<'a, [efi::Guid], Self>, efi::Status>;

    /// Returns an array of handles that support the requested protocol in a buffer allocated from pool.
    ///
    /// [UEFI Spec Documentation: 7.3.15. EFI_BOOT_SERVICES.LocateHandleBuffer()](https://uefi.org/specs/UEFI/2.10/07_Services_Boot_Services.html#efi-boot-services-locatehandlebuffer)
    fn locate_handle_buffer<'a>(
        &'a self,
        search_type: HandleSearchType,
    ) -> Result<BootServicesBox<'a, [efi::Handle], Self>, efi::Status>;

    /// Returns the first protocol instance that matches the given protocol.
    ///
    /// [UEFI Spec Documentation: 7.3.16. EFI_BOOT_SERVICES.LocateProtocol()](https://uefi.org/specs/UEFI/2.10/07_Services_Boot_Services.html#efi-boot-services-locateprotocol)
    fn locate_protocol<P: Protocol<Interface = I> + 'static, I: 'static>(
        &self,
        protocol: &P,
        registration: Option<Registration>,
    ) -> Result<Option<&'static mut I>, efi::Status> {
        //SAFETY: The generic Protocol ensure that the interfaces is the right type for the specified protocol.
        unsafe {
            self.locate_protocol_unchecked(
                protocol.protocol_guid(),
                registration.map_or(ptr::null_mut(), |r| r.as_ptr()),
            )
            .map(|ptr| if ptr.is_null() { None } else { Some((ptr as *mut I).as_mut().unwrap()) })
        }
    }

    /// Prefer normal [`BootServices::locate_protocol`] when possible.
    ///
    /// # Safety
    ///
    unsafe fn locate_protocol_unchecked(
        &self,
        protocol: &'static efi::Guid,
        registration: *mut c_void,
    ) -> Result<*mut c_void, efi::Status>;

    /// Adds, updates, or removes a configuration table entry from the EFI System Table.
    ///
    /// [UEFI Spec Documentation: 7.5.6. EFI_BOOT_SERVICES.InstallConfigurationTable()](https://uefi.org/specs/UEFI/2.10/07_Services_Boot_Services.html#efi-boot-services-installconfigurationtable)
    fn install_configuration_table<T: StaticPtrMut + 'static>(
        &self,
        guid: &efi::Guid,
        table: T,
    ) -> Result<(), efi::Status> {
        unsafe { self.install_configuration_table_unchecked(guid, table.into_raw_mut() as *mut c_void) }
    }

    /// Prefer normal [`BootServices::install_configuration_table`] when possible.
    ///
    /// # Safety
    ///
    unsafe fn install_configuration_table_unchecked(
        &self,
        guid: &efi::Guid,
        table: *mut c_void,
    ) -> Result<(), efi::Status>;
}

impl BootServices for StandardBootServices<'_> {
    unsafe fn create_event_unchecked<T: Sized + 'static>(
        &self,
        event_type: EventType,
        notify_tpl: Tpl,
        notify_function: Option<EventNotifyCallback<*mut T>>,
        notify_context: *mut T,
    ) -> Result<efi::Event, efi::Status> {
        let create_event = self.efi_boot_services().create_event;
        if create_event as usize == 0 {
            panic!("function not initialize.")
        }

        let mut event = MaybeUninit::zeroed();
        let status = create_event(
            event_type.into(),
            notify_tpl.into(),
            mem::transmute(notify_function),
            notify_context as *mut c_void,
            event.as_mut_ptr(),
        );
        if status.is_error() {
            Err(status)
        } else {
            Ok(event.assume_init())
        }
    }

    unsafe fn create_event_ex_unchecked<T: Sized + 'static>(
        &self,
        event_type: EventType,
        notify_tpl: Tpl,
        notify_function: EventNotifyCallback<*mut T>,
        notify_context: *mut T,
        event_group: &'static efi::Guid,
    ) -> Result<efi::Event, efi::Status> {
        let create_event_ex = self.efi_boot_services().create_event_ex;
        if create_event_ex as usize == 0 {
            panic!("function not initialize.")
        }

        let mut event = MaybeUninit::zeroed();
        let status = create_event_ex(
            event_type.into(),
            notify_tpl.into(),
            mem::transmute(notify_function),
            notify_context as *mut c_void,
            event_group as *const _,
            event.as_mut_ptr(),
        );
        if status.is_error() {
            Err(status)
        } else {
            Ok(event.assume_init())
        }
    }

    fn close_event(&self, event: efi::Event) -> Result<(), efi::Status> {
        let close_event = self.efi_boot_services().close_event;
        if close_event as usize == 0 {
            panic!("function not initialize.")
        }
        match close_event(event) {
            s if s.is_error() => Err(s),
            _ => Ok(()),
        }
    }

    fn signal_event(&self, event: efi::Event) -> Result<(), efi::Status> {
        let signal_event = self.efi_boot_services().signal_event;
        if signal_event as usize == 0 {
            panic!("function not initialize.")
        }
        match signal_event(event) {
            s if s.is_error() => Err(s),
            _ => Ok(()),
        }
    }

    fn wait_for_event(&self, events: &mut [efi::Event]) -> Result<usize, efi::Status> {
        let wait_for_event = self.efi_boot_services().wait_for_event;
        if wait_for_event as usize == 0 {
            panic!("function not initialize.")
        }
        let mut index = MaybeUninit::zeroed();
        let status = wait_for_event(events.len(), events.as_mut_ptr(), index.as_mut_ptr());
        if status.is_error() {
            Err(status)
        } else {
            Ok(unsafe { index.assume_init() })
        }
    }

    fn check_event(&self, event: efi::Event) -> Result<(), efi::Status> {
        let check_event = self.efi_boot_services().check_event;
        if check_event as usize == 0 {
            panic!("function not initialize.")
        }
        match check_event(event) {
            s if s.is_error() => Err(s),
            _ => Ok(()),
        }
    }

    fn set_timer(&self, event: efi::Event, timer_type: EventTimerType, trigger_time: u64) -> Result<(), efi::Status> {
        let set_timer = self.efi_boot_services().set_timer;
        if set_timer as usize == 0 {
            panic!("function not initialize.")
        }
        match set_timer(event, timer_type.into(), trigger_time) {
            s if s.is_error() => Err(s),
            _ => Ok(()),
        }
    }

    fn raise_tpl(&self, new_tpl: Tpl) -> Tpl {
        let raise_tpl = self.efi_boot_services().raise_tpl;
        if raise_tpl as usize == 0 {
            panic!("function not initialize.")
        }
        raise_tpl(new_tpl.into()).into()
    }

    fn restore_tpl(&self, old_tpl: Tpl) {
        let restore_tpl = self.efi_boot_services().restore_tpl;
        if restore_tpl as usize == 0 {
            panic!("function not initialize.")
        }
        restore_tpl(old_tpl.into())
    }

    fn allocate_pages(
        &self,
        alloc_type: AllocType,
        memory_type: MemoryType,
        nb_pages: usize,
    ) -> Result<usize, efi::Status> {
        let allocate_pages = self.efi_boot_services().allocate_pages;
        if allocate_pages as usize == 0 {
            panic!("function not initialize.")
        }

        let mut memory_address = match alloc_type {
            AllocType::Address(address) => address,
            AllocType::MaxAddress(address) => address,
            _ => 0,
        };
        match allocate_pages(
            alloc_type.into(),
            memory_type.into(),
            nb_pages,
            ptr::addr_of_mut!(memory_address) as *mut u64,
        ) {
            s if s.is_error() => Err(s),
            _ => Ok(memory_address),
        }
    }

    fn free_pages(&self, address: usize, nb_pages: usize) -> Result<(), efi::Status> {
        let free_pages = self.efi_boot_services().free_pages;
        if free_pages as usize == 0 {
            panic!("function not initialize.")
        }
        match free_pages(address as u64, nb_pages) {
            s if s.is_error() => Err(s),
            _ => Ok(()),
        }
    }

    fn get_memory_map<'a>(&'a self) -> Result<MemoryMap<'a, Self>, (efi::Status, usize)> {
        let get_memory_map = self.efi_boot_services().get_memory_map;
        if get_memory_map as usize == 0 {
            panic!("function not initialize.")
        }

        let mut memory_map_size = 0;
        let mut map_key = 0;
        let mut descriptor_size = 0;
        let mut descriptor_version = 0;

        match get_memory_map(
            ptr::addr_of_mut!(memory_map_size),
            ptr::null_mut(),
            ptr::addr_of_mut!(map_key),
            ptr::addr_of_mut!(descriptor_size),
            ptr::addr_of_mut!(descriptor_version),
        ) {
            s if s == efi::Status::BUFFER_TOO_SMALL => memory_map_size += 0x400, // add more space in case allocation makes the memory map bigger.
            _ => (),
        };

        let buffer = self.allocate_pool(MemoryType::BOOT_SERVICES_DATA, memory_map_size).map_err(|s| (s, 0))?;

        match get_memory_map(
            ptr::addr_of_mut!(memory_map_size),
            buffer as *mut _,
            ptr::addr_of_mut!(map_key),
            ptr::addr_of_mut!(descriptor_size),
            ptr::addr_of_mut!(descriptor_version),
        ) {
            s if s == efi::Status::BUFFER_TOO_SMALL => return Err((s, memory_map_size)),
            s if s.is_error() => return Err((s, 0)),
            _ => (),
        }
        Ok(MemoryMap {
            descriptors: unsafe { BootServicesBox::from_raw_parts(buffer as *mut _, descriptor_size, self) },
            map_key,
            descriptor_version,
        })
    }

    fn allocate_pool(&self, memory_type: MemoryType, size: usize) -> Result<*mut u8, efi::Status> {
        let allocate_pool = self.efi_boot_services().allocate_pool;
        if allocate_pool as usize == 0 {
            panic!("function not initialize.")
        }
        let mut buffer = ptr::null_mut();
        match allocate_pool(memory_type.into(), size, ptr::addr_of_mut!(buffer)) {
            s if s.is_error() => return Err(s),
            _ => Ok(buffer as *mut u8),
        }
    }

    fn free_pool(&self, buffer: *mut u8) -> Result<(), efi::Status> {
        let free_pool = self.efi_boot_services().free_pool;
        if free_pool as usize == 0 {
            panic!("function not initialize.")
        }
        match free_pool(buffer as *mut c_void) {
            s if s.is_error() => return Err(s),
            _ => Ok(()),
        }
    }

    unsafe fn install_protocol_interface_unchecked(
        &self,
        handle: Option<efi::Handle>,
        protocol: &'static efi::Guid,
        interface: *mut c_void,
    ) -> Result<efi::Handle, efi::Status> {
        let install_protocol_interface = self.efi_boot_services().install_protocol_interface;
        if install_protocol_interface as usize == 0 {
            panic!("function not initialize.")
        }

        let mut handle = handle.unwrap_or(ptr::null_mut());
        match install_protocol_interface(
            ptr::addr_of_mut!(handle),
            protocol as *const _ as *mut _,
            efi::NATIVE_INTERFACE,
            interface,
        ) {
            s if s.is_error() => Err(s),
            _ => Ok(handle),
        }
    }

    unsafe fn uninstall_protocol_interface_unchecked(
        &self,
        handle: efi::Handle,
        protocol: &'static efi::Guid,
        interface: *mut c_void,
    ) -> Result<(), efi::Status> {
        let uninstall_protocol_interface = self.efi_boot_services().uninstall_protocol_interface;
        if uninstall_protocol_interface as usize == 0 {
            panic!("function not initialize.")
        }
        match uninstall_protocol_interface(handle, protocol as *const _ as *mut _, interface) {
            s if s.is_error() => Err(s),
            _ => Ok(()),
        }
    }

    unsafe fn reinstall_protocol_interface_unchecked(
        &self,
        handle: efi::Handle,
        protocol: &'static efi::Guid,
        old_protocol_interface: *mut c_void,
        new_protocol_interface: *mut c_void,
    ) -> Result<(), efi::Status> {
        let reinstall_protocol_interface = self.efi_boot_services().reinstall_protocol_interface;
        if reinstall_protocol_interface as usize == 0 {
            panic!("function not initialize.")
        }
        match reinstall_protocol_interface(
            handle,
            protocol as *const _ as *mut _,
            old_protocol_interface,
            new_protocol_interface,
        ) {
            s if s.is_error() => Err(s),
            _ => Ok(()),
        }
    }

    fn register_protocol_notify(&self, protocol: &efi::Guid, event: efi::Event) -> Result<Registration, efi::Status> {
        let register_protocol_notify = self.efi_boot_services().register_protocol_notify;
        if register_protocol_notify as usize == 0 {
            panic!("function not initialize.")
        }
        let mut registration = MaybeUninit::uninit();
        match register_protocol_notify(protocol as *const _ as *mut _, event, registration.as_mut_ptr() as *mut _) {
            s if s.is_error() => Err(s),
            _ => Ok(unsafe { registration.assume_init() }),
        }
    }

    fn locate_handle(
        &self,
        search_type: HandleSearchType,
    ) -> Result<BootServicesBox<[efi::Handle], Self>, efi::Status> {
        let locate_handle = self.efi_boot_services().locate_handle;
        if locate_handle as usize == 0 {
            panic!("function not initialize.")
        }
        let protocol = match search_type {
            HandleSearchType::ByProtocol(p) => p as *const _ as *mut _,
            _ => ptr::null_mut(),
        };
        let search_key = match search_type {
            HandleSearchType::ByRegisterNotify(r) => r.as_ptr(),
            _ => ptr::null_mut(),
        };

        // Use to get the buffer_size
        let mut buffer_size = 0;
        locate_handle(search_type.into(), protocol, search_key, ptr::addr_of_mut!(buffer_size), ptr::null_mut());

        let buffer = self.allocate_pool(MemoryType::BOOT_SERVICES_DATA, buffer_size)?;

        match locate_handle(
            search_type.into(),
            protocol,
            search_key,
            ptr::addr_of_mut!(buffer_size),
            buffer as *mut efi::Handle,
        ) {
            s if s.is_error() => Err(s),
            _ => Ok(unsafe {
                BootServicesBox::from_raw_parts(buffer as *mut _, buffer_size / mem::size_of::<efi::Handle>(), &self)
            }),
        }
    }

    unsafe fn handle_protocol_unchecked(
        &self,
        handle: efi::Handle,
        protocol: &efi::Guid,
    ) -> Result<*mut c_void, efi::Status> {
        let handle_protocol = self.efi_boot_services().handle_protocol;
        if handle_protocol as usize == 0 {
            panic!("function not initialize.")
        }
        let mut interface = ptr::null_mut();
        match handle_protocol(handle, protocol as *const _ as *mut _, ptr::addr_of_mut!(interface)) {
            s if s.is_error() => Err(s),
            _ => Ok(interface),
        }
    }

    unsafe fn locate_device_path(
        &self,
        protocol: &efi::Guid,
        device_path: *mut *mut efi::protocols::device_path::Protocol,
    ) -> Result<efi::Handle, efi::Status> {
        let locate_device_path = self.efi_boot_services().locate_device_path;
        if locate_device_path as usize == 0 {
            panic!("function not initialize.")
        }
        let mut device = ptr::null_mut();
        match locate_device_path(protocol as *const _ as *mut _, device_path, ptr::addr_of_mut!(device)) {
            s if s.is_error() => Err(s),
            _ => Ok(device),
        }
    }

    unsafe fn open_protocol_unchecked(
        &self,
        handle: efi::Handle,
        protocol: &efi::Guid,
        agent_handle: efi::Handle,
        controller_handle: efi::Handle,
        attribute: u32,
    ) -> Result<*mut c_void, efi::Status> {
        let open_protocol = self.efi_boot_services().open_protocol;
        if open_protocol as usize == 0 {
            panic!("function not initialize.")
        }
        let mut interface = ptr::null_mut();
        match open_protocol(
            handle,
            protocol as *const _ as *mut _,
            ptr::addr_of_mut!(interface),
            agent_handle,
            controller_handle,
            attribute,
        ) {
            s if s.is_error() => Err(s),
            _ => Ok(interface),
        }
    }

    fn close_protocol(
        &self,
        handle: efi::Handle,
        protocol: &efi::Guid,
        agent_handle: efi::Handle,
        controller_handle: efi::Handle,
    ) -> Result<(), efi::Status> {
        let close_protocol = self.efi_boot_services().close_protocol;
        if close_protocol as usize == 0 {
            panic!("function not initialize.")
        }
        match close_protocol(handle, protocol as *const _ as *mut _, agent_handle, controller_handle) {
            s if s.is_error() => Err(s),
            _ => Ok(()),
        }
    }

    fn open_protocol_information(
        &self,
        handle: efi::Handle,
        protocol: &efi::Guid,
    ) -> Result<BootServicesBox<[efi::OpenProtocolInformationEntry], Self>, efi::Status>
    where
        Self: Sized,
    {
        let open_protocol_information = self.efi_boot_services().open_protocol_information;
        if open_protocol_information as usize == 0 {
            panic!("function not initialize.")
        }

        let mut entry_buffer = ptr::null_mut();
        let mut entry_count = 0;
        match open_protocol_information(
            handle,
            protocol as *const _ as *mut _,
            ptr::addr_of_mut!(entry_buffer),
            ptr::addr_of_mut!(entry_count),
        ) {
            s if s.is_error() => Err(s),
            _ => Ok(unsafe { BootServicesBox::from_raw_parts(entry_buffer, entry_count, self) }),
        }
    }

    unsafe fn connect_controller(
        &self,
        controller_handle: efi::Handle,
        mut driver_image_handle: Vec<efi::Handle>,
        remaining_device_path: *mut efi::protocols::device_path::Protocol,
        recursive: bool,
    ) -> Result<(), efi::Status> {
        let connect_controller = self.efi_boot_services().connect_controller;
        if connect_controller as usize == 0 {
            panic!("function not initialize.")
        }

        let driver_image_handle = if driver_image_handle.is_empty() {
            ptr::null_mut()
        } else {
            driver_image_handle.push(ptr::null_mut());
            driver_image_handle.as_mut_ptr()
        };
        match connect_controller(controller_handle, driver_image_handle, remaining_device_path, recursive.into()) {
            s if s.is_error() => Err(s),
            _ => Ok(()),
        }
    }

    fn disconnect_controller(
        &self,
        controller_handle: efi::Handle,
        driver_image_handle: Option<efi::Handle>,
        child_handle: Option<efi::Handle>,
    ) -> Result<(), efi::Status> {
        let disconnect_controller = self.efi_boot_services().disconnect_controller;
        if disconnect_controller as usize == 0 {
            panic!("function not initialize.")
        }
        match disconnect_controller(
            controller_handle,
            driver_image_handle.unwrap_or(ptr::null_mut()),
            child_handle.unwrap_or(ptr::null_mut()),
        ) {
            s if s.is_error() => Err(s),
            _ => Ok(()),
        }
    }

    fn protocols_per_handle(&self, handle: efi::Handle) -> Result<BootServicesBox<[efi::Guid], Self>, efi::Status> {
        let protocols_per_handle = self.efi_boot_services().protocols_per_handle;
        if protocols_per_handle as usize == 0 {
            panic!("function not initialize.")
        }

        let mut protocol_buffer = ptr::null_mut();
        let mut protocol_buffer_count = 0;
        match protocols_per_handle(handle, ptr::addr_of_mut!(protocol_buffer), ptr::addr_of_mut!(protocol_buffer_count))
        {
            s if s.is_error() => Err(s),
            _ => Ok(unsafe {
                BootServicesBox::<[_], _>::from_raw_parts(protocol_buffer as *mut _, protocol_buffer_count, self)
            }),
        }
    }

    fn locate_handle_buffer(
        &self,
        search_type: HandleSearchType,
    ) -> Result<BootServicesBox<[efi::Handle], Self>, efi::Status>
    where
        Self: Sized,
    {
        let locate_handle_buffer = self.efi_boot_services().locate_handle_buffer;
        if locate_handle_buffer as usize == 0 {
            panic!("function not initialize.")
        }

        let mut buffer = ptr::null_mut();
        let mut buffer_count = 0;
        let protocol = match search_type {
            HandleSearchType::ByProtocol(p) => p as *const _ as *mut _,
            _ => ptr::null_mut(),
        };
        let search_key = match search_type {
            HandleSearchType::ByRegisterNotify(r) => r.as_ptr(),
            _ => ptr::null_mut(),
        };
        match locate_handle_buffer(
            search_type.into(),
            protocol,
            search_key,
            ptr::addr_of_mut!(buffer_count),
            ptr::addr_of_mut!(buffer),
        ) {
            s if s.is_error() => Err(s),
            _ => {
                Ok(unsafe { BootServicesBox::<[_], _>::from_raw_parts(buffer as *mut efi::Handle, buffer_count, self) })
            }
        }
    }

    unsafe fn locate_protocol_unchecked(
        &self,
        protocol: &'static efi::Guid,
        registration: *mut c_void,
    ) -> Result<*mut c_void, efi::Status> {
        let locate_protocol = self.efi_boot_services().locate_protocol;
        if locate_protocol as usize == 0 {
            panic!("function not initialize.")
        }
        let mut interface = ptr::null_mut();
        match locate_protocol(protocol as *const _ as *mut _, registration, ptr::addr_of_mut!(interface)) {
            s if s.is_error() => Err(s),
            _ => Ok(interface),
        }
    }

    unsafe fn install_configuration_table_unchecked(
        &self,
        guid: &efi::Guid,
        table: *mut c_void,
    ) -> Result<(), efi::Status> {
        let install_configuration_table = self.efi_boot_services().install_configuration_table;
        if install_configuration_table as usize == 0 {
            panic!("function not initialize.")
        }
        match install_configuration_table(guid as *const _ as *mut _, table) {
            s if s.is_error() => Err(s),
            _ => Ok(()),
        }
    }
}

#[cfg(test)]
mod test {
    use efi;

    use super::*;
    use core::{mem::MaybeUninit, sync::atomic::AtomicUsize};

    macro_rules! boot_services {
    ($($efi_services:ident = $efi_service_fn:ident),*) => {{
      static BOOT_SERVICE: StandardBootServices = StandardBootServices::new_uninit();
      let efi_boot_services = unsafe {
        #[allow(unused_mut)]
        let mut bs = MaybeUninit::<efi::BootServices>::zeroed();
        $(
          bs.assume_init_mut().$efi_services = $efi_service_fn;
        )*
        bs.assume_init()
      };
      BOOT_SERVICE.initialize(&efi_boot_services);
      &BOOT_SERVICE
    }};
  }

    #[test]
    #[should_panic(expected = "Boot services is not initialize.")]
    fn test_that_accessing_uninit_boot_services_should_panic() {
        let bs = StandardBootServices::new_uninit();
        bs.efi_boot_services();
    }

    #[test]
    #[should_panic(expected = "Boot services is already initialize.")]
    fn test_that_initializing_boot_services_multiple_time_should_panic() {
        let efi_bs = unsafe { MaybeUninit::<efi::BootServices>::zeroed().as_ptr().as_ref().unwrap() };
        let bs = StandardBootServices::new_uninit();
        bs.initialize(efi_bs);
        bs.initialize(efi_bs);
    }

    #[test]
    #[should_panic = "function not initialize."]
    fn test_create_event_not_init() {
        let boot_services = boot_services!();
        let _ = boot_services.create_event(EventType::RUNTIME, Tpl::APPLICATION, None, &());
    }

    #[test]
    fn test_create_event() {
        let boot_services = boot_services!(create_event = efi_create_event);

        extern "efiapi" fn notify_callback(_e: efi::Event, ctx: Box<i32>) {
            assert_eq!(10, *ctx)
        }

        extern "efiapi" fn efi_create_event(
            event_type: u32,
            notify_tpl: efi::Tpl,
            notify_function: Option<efi::EventNotify>,
            notify_context: *mut c_void,
            event: *mut efi::Event,
        ) -> efi::Status {
            assert_eq!(efi::EVT_RUNTIME | efi::EVT_NOTIFY_SIGNAL, event_type);
            assert_eq!(efi::TPL_APPLICATION, notify_tpl);
            assert_eq!(notify_callback as *const fn(), unsafe { mem::transmute(notify_function) });
            assert_ne!(ptr::null_mut(), notify_context);
            assert_ne!(ptr::null_mut(), event);

            if let Some(notify_function) = notify_function {
                notify_function(ptr::null_mut(), notify_context);
            }
            efi::Status::SUCCESS
        }

        let ctx = Box::new(10);
        let status = boot_services.create_event(
            EventType::RUNTIME | EventType::NOTIFY_SIGNAL,
            Tpl::APPLICATION,
            Some(notify_callback),
            ctx,
        );

        assert!(matches!(status, Ok(_)));
    }

    #[test]
    fn test_create_event_no_notify() {
        let boot_services = boot_services!(create_event = efi_create_event);

        extern "efiapi" fn efi_create_event(
            event_type: u32,
            notify_tpl: efi::Tpl,
            notify_function: Option<efi::EventNotify>,
            notify_context: *mut c_void,
            event: *mut efi::Event,
        ) -> efi::Status {
            assert_eq!(efi::EVT_RUNTIME | efi::EVT_NOTIFY_SIGNAL, event_type);
            assert_eq!(efi::TPL_APPLICATION, notify_tpl);
            assert_eq!(None, notify_function);
            assert_ne!(ptr::null_mut(), notify_context);
            assert_ne!(ptr::null_mut(), event);
            efi::Status::SUCCESS
        }

        let status =
            boot_services.create_event(EventType::RUNTIME | EventType::NOTIFY_SIGNAL, Tpl::APPLICATION, None, &());

        assert!(matches!(status, Ok(_)));
    }

    #[test]
    #[should_panic = "function not initialize."]
    fn test_create_event_ex_not_init() {
        static GUID: efi::Guid = efi::Guid::from_fields(0, 0, 0, 0, 0, &[0; 6]);
        let boot_services = boot_services!();
        let _ = boot_services.create_event_ex(EventType::RUNTIME, Tpl::APPLICATION, None, &(), &GUID);
    }

    #[test]
    fn test_create_event_ex() {
        let boot_services = boot_services!(create_event_ex = efi_create_event_ex);

        extern "efiapi" fn notify_callback(_e: efi::Event, ctx: Box<i32>) {
            assert_eq!(10, *ctx)
        }

        extern "efiapi" fn efi_create_event_ex(
            event_type: u32,
            notify_tpl: efi::Tpl,
            notify_function: Option<efi::EventNotify>,
            notify_context: *const c_void,
            event_group: *const efi::Guid,
            event: *mut efi::Event,
        ) -> efi::Status {
            assert_eq!(efi::EVT_RUNTIME | efi::EVT_NOTIFY_SIGNAL, event_type);
            assert_eq!(efi::TPL_APPLICATION, notify_tpl);
            assert_eq!(notify_callback as *const fn(), unsafe { mem::transmute(notify_function) });
            assert_ne!(ptr::null(), notify_context);
            assert_eq!(ptr::addr_of!(GUID), event_group);
            assert_ne!(ptr::null_mut(), event);

            if let Some(notify_function) = notify_function {
                notify_function(ptr::null_mut(), notify_context as *mut _);
            }
            efi::Status::SUCCESS
        }
        static GUID: efi::Guid = efi::Guid::from_fields(0, 0, 0, 0, 0, &[0; 6]);
        let ctx = Box::new(10);
        let status = boot_services.create_event_ex(
            EventType::RUNTIME | EventType::NOTIFY_SIGNAL,
            Tpl::APPLICATION,
            Some(notify_callback),
            ctx,
            &GUID,
        );

        assert!(matches!(status, Ok(_)));
    }

    #[test]
    fn test_create_event_ex_no_notify() {
        let boot_services = boot_services!(create_event_ex = efi_create_event_ex);

        extern "efiapi" fn efi_create_event_ex(
            event_type: u32,
            notify_tpl: efi::Tpl,
            notify_function: Option<efi::EventNotify>,
            notify_context: *const c_void,
            event_group: *const efi::Guid,
            event: *mut efi::Event,
        ) -> efi::Status {
            assert_eq!(efi::EVT_RUNTIME | efi::EVT_NOTIFY_SIGNAL, event_type);
            assert_eq!(efi::TPL_APPLICATION, notify_tpl);
            assert_eq!(None, notify_function);
            assert_ne!(ptr::null(), notify_context);
            assert_eq!(ptr::addr_of!(GUID), event_group);
            assert_ne!(ptr::null_mut(), event);
            efi::Status::SUCCESS
        }
        static GUID: efi::Guid = efi::Guid::from_fields(0, 0, 0, 0, 0, &[0; 6]);
        let status = boot_services.create_event_ex(
            EventType::RUNTIME | EventType::NOTIFY_SIGNAL,
            Tpl::APPLICATION,
            None,
            &(),
            &GUID,
        );

        assert!(matches!(status, Ok(_)));
    }

    #[test]
    #[should_panic = "function not initialize."]
    fn test_close_event_not_init() {
        let boot_services = boot_services!();
        let _ = boot_services.close_event(ptr::null_mut());
    }

    #[test]
    fn test_close_event() {
        let boot_services = boot_services!(close_event = efi_close_event);

        extern "efiapi" fn efi_close_event(event: efi::Event) -> efi::Status {
            assert_eq!(1, event as usize);
            efi::Status::SUCCESS
        }

        let event = 1_usize as efi::Event;
        let status = boot_services.close_event(event);
        assert!(matches!(status, Ok(())));
    }

    #[test]
    #[should_panic = "function not initialize."]
    fn test_signal_event_not_init() {
        let boot_services = boot_services!();
        let _ = boot_services.signal_event(ptr::null_mut());
    }

    #[test]
    fn test_signal_event() {
        let boot_services = boot_services!(signal_event = efi_signal_event);

        extern "efiapi" fn efi_signal_event(event: efi::Event) -> efi::Status {
            assert_eq!(1, event as usize);
            efi::Status::SUCCESS
        }

        let event = 1_usize as efi::Event;
        let status = boot_services.signal_event(event);
        assert!(matches!(status, Ok(())));
    }

    #[test]
    #[should_panic = "function not initialize."]
    fn test_wait_for_event_not_init() {
        let boot_services = boot_services!();
        let mut events = vec![];
        let _ = boot_services.wait_for_event(&mut events);
    }

    #[test]
    fn test_wait_for_event() {
        let boot_services = boot_services!(wait_for_event = efi_wait_for_event);

        extern "efiapi" fn efi_wait_for_event(
            number_of_event: usize,
            events: *mut efi::Event,
            index: *mut usize,
        ) -> efi::Status {
            assert_eq!(2, number_of_event);
            assert_ne!(ptr::null_mut(), events);

            unsafe { ptr::write(index, 1) }
            efi::Status::SUCCESS
        }

        let mut events = [1_usize as efi::Event, 2_usize as efi::Event];
        let status = boot_services.wait_for_event(&mut events);
        assert!(matches!(status, Ok(1)));
    }

    #[test]
    #[should_panic = "function not initialize."]
    fn test_check_event_not_init() {
        let boot_services = boot_services!();
        let _ = boot_services.check_event(ptr::null_mut());
    }

    #[test]
    fn test_check_event() {
        let boot_services = boot_services!(check_event = efi_check_event);

        extern "efiapi" fn efi_check_event(event: efi::Event) -> efi::Status {
            assert_eq!(1, event as usize);
            efi::Status::SUCCESS
        }

        let event = 1_usize as efi::Event;
        let status = boot_services.check_event(event);
        assert!(matches!(status, Ok(())));
    }

    #[test]
    #[should_panic = "function not initialize."]
    fn test_set_timer_not_init() {
        let boot_services = boot_services!();
        let _ = boot_services.set_timer(ptr::null_mut(), EventTimerType::Relative, 0);
    }

    #[test]
    fn test_set_timer() {
        let boot_services = boot_services!(set_timer = efi_set_timer);

        extern "efiapi" fn efi_set_timer(event: efi::Event, r#type: efi::TimerDelay, trigger_time: u64) -> efi::Status {
            assert_eq!(1, event as usize);
            assert_eq!(efi::TIMER_PERIODIC, r#type);
            assert_eq!(200, trigger_time);
            efi::Status::SUCCESS
        }

        let event = 1_usize as efi::Event;
        let status = boot_services.set_timer(event, EventTimerType::Periodic, 200);
        assert!(matches!(status, Ok(())));
    }

    #[test]
    fn test_raise_tpl_guarded() {
        let boot_services = boot_services!(raise_tpl = efi_raise_tpl, restore_tpl = efi_restore_tpl);

        static CURRENT_TPL: AtomicUsize = AtomicUsize::new(efi::TPL_APPLICATION);

        extern "efiapi" fn efi_raise_tpl(tpl: efi::Tpl) -> efi::Tpl {
            assert_eq!(efi::TPL_NOTIFY, tpl);
            CURRENT_TPL.swap(tpl, Ordering::Relaxed)
        }

        extern "efiapi" fn efi_restore_tpl(tpl: efi::Tpl) {
            assert_eq!(efi::TPL_APPLICATION, tpl);
            CURRENT_TPL.swap(tpl, Ordering::Relaxed);
        }

        let guard = boot_services.raise_tpl_guarded(Tpl::NOTIFY);
        assert_eq!(Tpl::APPLICATION, guard.retore_tpl);
        assert_eq!(efi::TPL_NOTIFY, CURRENT_TPL.load(Ordering::Relaxed));
        drop(guard);
        assert_eq!(efi::TPL_APPLICATION, CURRENT_TPL.load(Ordering::Relaxed));
    }

    #[test]
    #[should_panic = "function not initialize."]
    fn test_raise_tpl_not_init() {
        let boot_services = boot_services!();
        let _ = boot_services.raise_tpl(Tpl::CALLBACK);
    }

    #[test]
    fn test_raise_tpl() {
        let boot_services = boot_services!(raise_tpl = efi_raise_tpl);

        extern "efiapi" fn efi_raise_tpl(tpl: efi::Tpl) -> efi::Tpl {
            assert_eq!(efi::TPL_NOTIFY, tpl);
            efi::TPL_APPLICATION
        }

        let status = boot_services.raise_tpl(Tpl::NOTIFY);
        assert_eq!(Tpl::APPLICATION, status);
    }

    #[test]
    #[should_panic = "function not initialize."]
    fn test_restore_tpl_not_init() {
        let boot_services = boot_services!();
        let _ = boot_services.restore_tpl(Tpl::APPLICATION);
    }

    #[test]
    fn test_restore_tpl() {
        let boot_services = boot_services!(restore_tpl = efi_restore_tpl);

        extern "efiapi" fn efi_restore_tpl(tpl: efi::Tpl) {
            assert_eq!(efi::TPL_APPLICATION, tpl);
        }

        boot_services.restore_tpl(Tpl::APPLICATION);
    }

    #[test]
    #[should_panic = "function not initialize."]
    fn test_allocate_pages_not_init() {
        let boot_services = boot_services!();
        let _ = boot_services.allocate_pages(AllocType::AnyPage, MemoryType::ACPI_MEMORY_NVS, 0);
    }

    #[test]
    fn test_allocate_pages() {
        let boot_services = boot_services!(allocate_pages = efi_allocate_pages);

        extern "efiapi" fn efi_allocate_pages(
            alloc_type: u32,
            mem_type: u32,
            nb_pages: usize,
            memory: *mut u64,
        ) -> efi::Status {
            let expected_alloc_type: efi::AllocateType = AllocType::AnyPage.into();
            assert_eq!(expected_alloc_type, alloc_type);
            let expected_mem_type: efi::MemoryType = MemoryType::MEMORY_MAPPED_IO.into();
            assert_eq!(expected_mem_type, mem_type);
            assert_eq!(4, nb_pages);
            assert_ne!(ptr::null_mut(), memory);
            assert_eq!(0, unsafe { *memory });
            unsafe { ptr::write(memory, 17) }
            efi::Status::SUCCESS
        }

        let status = boot_services.allocate_pages(AllocType::AnyPage, MemoryType::MEMORY_MAPPED_IO, 4);

        assert!(matches!(status, Ok(17)));
    }

    #[test]
    fn test_allocate_pages_at_specific_address() {
        let boot_services = boot_services!(allocate_pages = efi_allocate_pages);

        extern "efiapi" fn efi_allocate_pages(
            alloc_type: u32,
            mem_type: u32,
            nb_pages: usize,
            memory: *mut u64,
        ) -> efi::Status {
            let expected_alloc_type: efi::AllocateType = AllocType::Address(17).into();
            assert_eq!(expected_alloc_type, alloc_type);
            let expected_mem_type: efi::MemoryType = MemoryType::MEMORY_MAPPED_IO.into();
            assert_eq!(expected_mem_type, mem_type);
            assert_eq!(4, nb_pages);
            assert_ne!(ptr::null_mut(), memory);
            assert_eq!(17, unsafe { *memory });
            efi::Status::SUCCESS
        }

        let status = boot_services.allocate_pages(AllocType::Address(17), MemoryType::MEMORY_MAPPED_IO, 4);
        assert!(matches!(status, Ok(17)));
    }

    #[test]
    fn test_free_pages() {
        let boot_services = boot_services!(free_pages = efi_free_pages);

        extern "efiapi" fn efi_free_pages(address: efi::PhysicalAddress, nb_pages: usize) -> efi::Status {
            assert_eq!(address, 0x100000);
            assert_eq!(nb_pages, 10);

            efi::Status::SUCCESS
        }

        let status = boot_services.free_pages(0x100000, 10);
        assert!(matches!(status, Ok(())));
    }

    #[test]
<<<<<<< HEAD
    fn test_locate_protocol() {
        const DEVICE_PATH_PROTOCOL: protocol_handler::DevicePath = protocol_handler::DevicePath {};
        use r_efi::protocols::device_path;
        static DEVICE_PATH_PROTOCOL_INTERFACE: device_path::Protocol = unsafe { MaybeUninit::zeroed().assume_init() };
        let boot_services = boot_services!(locate_protocol = efi_locate_protocol);

        extern "efiapi" fn efi_locate_protocol(
            protocol_guid: *mut efi::Guid,
            registration: *mut c_void,
            interface: *mut *mut c_void,
        ) -> efi::Status {
            unsafe {
                assert!(!protocol_guid.is_null(), "Protocol guid should not be null");
                assert!(registration.is_null(), "Registration should be a null pointer");
                assert!(!interface.is_null(), "Interface should not be a null pointer");
                assert_eq!(
                    protocol_guid.as_mut().unwrap(),
                    &device_path::PROTOCOL_GUID,
                    "Protocol guid should have been Device Path guid"
                );
                let device_path_interface = interface as *mut *mut device_path::Protocol;

                *device_path_interface =
                    &DEVICE_PATH_PROTOCOL_INTERFACE as *const device_path::Protocol as *mut device_path::Protocol;
            }

            efi::Status::SUCCESS
        }

        let result = boot_services.locate_protocol(&DEVICE_PATH_PROTOCOL, None);
        assert!(matches!(result, Ok(Some(protocol)) if std::ptr::eq(protocol, &DEVICE_PATH_PROTOCOL_INTERFACE)));
    }

    #[test]
    fn test_locate_protocol_indicator_protocol() {
        const DEVICE_PATH_PROTOCOL: protocol_handler::DevicePath = protocol_handler::DevicePath {};
        let boot_services = boot_services!(locate_protocol = efi_locate_protocol);

        extern "efiapi" fn efi_locate_protocol(
            protocol_guid: *mut efi::Guid,
            registration: *mut c_void,
            interface: *mut *mut c_void,
        ) -> efi::Status {
            use r_efi::protocols::device_path;
            unsafe {
                assert!(!protocol_guid.is_null(), "Protocol guid should not be null");
                assert!(registration.is_null(), "Registration should be a null pointer");
                assert!(!interface.is_null(), "Interface should not be a null pointer");
                assert_eq!(
                    protocol_guid.as_mut().unwrap(),
                    &device_path::PROTOCOL_GUID,
                    "Protocol guid should have been Device Path guid"
                );
                let device_path_interface = interface as *mut *mut device_path::Protocol;

                // set to null to simulate an indicator protocol
                *device_path_interface = core::ptr::null_mut() as *mut device_path::Protocol;
            }

            efi::Status::SUCCESS
        }

        let result = boot_services.locate_protocol(&DEVICE_PATH_PROTOCOL, None);
        assert!(matches!(result, Ok(None)));
=======
    fn test_allocate_pool() {
        let boot_services = boot_services!(allocate_pool = efi_allocate_pool);

        extern "efiapi" fn efi_allocate_pool(
            mem_type: efi::MemoryType,
            size: usize,
            buffer: *mut *mut c_void,
        ) -> efi::Status {
            let expected_mem_type: efi::MemoryType = MemoryType::MEMORY_MAPPED_IO.into();
            assert_eq!(mem_type, expected_mem_type);
            assert_eq!(size, 10);
            unsafe { ptr::write(buffer, 0x55AA as *mut c_void) };
            efi::Status::SUCCESS
        }

        let status = boot_services.allocate_pool(MemoryType::MEMORY_MAPPED_IO, 10);
        assert_eq!(status, Ok(0x55AA as *mut u8));
    }

    #[test]
    fn test_free_pool() {
        let boot_services = boot_services!(free_pool = efi_free_pool);

        extern "efiapi" fn efi_free_pool(buffer: *mut c_void) -> efi::Status {
            if buffer.is_null() {
                return efi::Status::INVALID_PARAMETER;
            } else {
                assert_eq!(buffer, 0xffff0000 as *mut u8 as *mut c_void);
                return efi::Status::SUCCESS;
            }
        }

        // positive test
        let status = boot_services.free_pool(0xffff0000 as *mut u8);
        assert_eq!(status, Ok(()));

        // negative test
        let status = boot_services.free_pool(ptr::null_mut());
        assert_eq!(status, Err(efi::Status::INVALID_PARAMETER));
>>>>>>> ee69ceb7
    }
}
<|MERGE_RESOLUTION|>--- conflicted
+++ resolved
@@ -1,1676 +1,1677 @@
-#![cfg_attr(all(not(test), not(feature = "mockall")), no_std)]
-
-#[cfg(feature = "global_allocator")]
-pub mod global_allocator;
-
-extern crate alloc;
-
-pub mod allocation;
-pub mod boxed;
-pub mod event;
-pub mod protocol_handler;
-pub mod static_ptr;
-pub mod tpl;
-
-#[cfg(any(test, feature = "mockall"))]
-use mockall::automock;
-
-use alloc::vec::Vec;
-use core::{
-    any::{Any, TypeId},
-    ffi::c_void,
-    marker::PhantomData,
-    mem::{self, MaybeUninit},
-    option::Option,
-    ptr,
-    sync::atomic::{AtomicPtr, Ordering},
-};
-use static_ptr::{StaticPtr, StaticPtrMut};
-
-use r_efi::efi;
-
-use allocation::{AllocType, MemoryMap, MemoryType};
-use boxed::BootServicesBox;
-use event::{EventNotifyCallback, EventTimerType, EventType};
-use protocol_handler::{HandleSearchType, Protocol, Registration};
-use tpl::{Tpl, TplGuard};
-
-/// This is the boot services used in the UEFI.
-/// it wraps an atomic ptr to [`efi::BootServices`]
-#[derive(Debug)]
-pub struct StandardBootServices<'a> {
-    efi_boot_services: AtomicPtr<efi::BootServices>,
-    _lifetime_marker: PhantomData<&'a efi::BootServices>,
-}
-
-impl<'a> StandardBootServices<'a> {
-    /// Create a new StandardBootServices with the provided [efi::BootServices].
-    pub const fn new(efi_boot_services: &'a efi::BootServices) -> Self {
-        // The efi::BootServices is only read, that is why we use a non mutable reference.
-        Self {
-            efi_boot_services: AtomicPtr::new(efi_boot_services as *const _ as *mut _),
-            _lifetime_marker: PhantomData,
-        }
-    }
-
-    /// Create a new StandardBootServices that is uninitialized.
-    /// The struct need to be initialize later with [Self::initialize], otherwise, subsequent call will panic.
-    pub const fn new_uninit() -> Self {
-        Self { efi_boot_services: AtomicPtr::new(ptr::null_mut()), _lifetime_marker: PhantomData }
-    }
-
-    /// Initialize the StandardBootServices with a reference to [efi::BootServices].
-    /// # Panics
-    /// This function will panic if already initialize.
-    pub fn initialize(&'a self, efi_boot_services: &'a efi::BootServices) {
-        if self.efi_boot_services.load(Ordering::Relaxed).is_null() {
-            // The efi::BootServices is only read, that is why we use a non mutable reference.
-            self.efi_boot_services.store(efi_boot_services as *const _ as *mut _, Ordering::SeqCst)
-        } else {
-            panic!("Boot services is already initialize.")
-        }
-    }
-
-    /// # Panics
-    /// This function will panic if it was not initialize.
-    fn efi_boot_services(&self) -> &efi::BootServices {
-        // SAFETY: This pointer is assume to be a valid efi::BootServices pointer since the only way to set it was via an efi::BootServices reference.
-        unsafe {
-            self.efi_boot_services.load(Ordering::SeqCst).as_ref::<'a>().expect("Boot services is not initialize.")
-        }
-    }
-}
-
-///SAFETY: StandardBootServices uses an atomic ptr to access the BootServices.
-unsafe impl Sync for StandardBootServices<'static> {}
-///SAFETY: When the lifetime is `'static`, the pointer is guaranteed to stay valid.
-unsafe impl Send for StandardBootServices<'static> {}
-
-/// Functions that are available *before* a successful call to EFI_BOOT_SERVICES.ExitBootServices().
-#[cfg_attr(any(test, feature = "mockall"), automock)]
-pub trait BootServices: Sized {
-    /// Create an event.
-    ///
-    /// [UEFI Spec Documentation: 7.1.1. EFI_BOOT_SERVICES.CreateEvent()](https://uefi.org/specs/UEFI/2.10/07_Services_Boot_Services.html#efi-boot-services-createevent)
-    fn create_event<T>(
-        &self,
-        event_type: EventType,
-        notify_tpl: Tpl,
-        notify_function: Option<EventNotifyCallback<T>>,
-        notify_context: T,
-    ) -> Result<efi::Event, efi::Status>
-    where
-        T: StaticPtr + 'static,
-        <T as StaticPtr>::Pointee: Sized + 'static,
-    {
-        //SAFETY: ['StaticPtr`] generic is used to guaranteed that rust borowing and rules are meet.
-        unsafe {
-            self.create_event_unchecked(
-                event_type,
-                notify_tpl,
-                mem::transmute(notify_function),
-                notify_context.into_raw() as *mut <T as StaticPtr>::Pointee,
-            )
-        }
-    }
-
-    /// Prefer normal [`BootServices::create_event`] when possible.
-    ///
-    /// # Safety
-    ///
-    /// When calling this method, you have to make sure that *notify_context* pointer is **null** or all of the following is true:
-    /// * The pointer must be properly aligned.
-    /// * It must be "dereferenceable" into type `T`
-    /// * It must remain a valid pointer for the lifetime of the event.
-    /// * You must enforce Rust’s borrowing[^borrowing rules] rules rules.
-    ///
-    /// [^borrowing rules]:
-    /// [Rust By Example Book: 15.3. Borrowing](https://doc.rust-lang.org/beta/rust-by-example/scope/borrow.html)
-    unsafe fn create_event_unchecked<T: Sized + 'static>(
-        &self,
-        event_type: EventType,
-        notify_tpl: Tpl,
-        notify_function: Option<EventNotifyCallback<*mut T>>,
-        notify_context: *mut T,
-    ) -> Result<efi::Event, efi::Status>;
-
-    /// Create an event in a group.
-    ///
-    /// [UEFI Spec Documentation: 7.1.2. EFI_BOOT_SERVICES.CreateEventEx()](https://uefi.org/specs/UEFI/2.10/07_Services_Boot_Services.html#efi-boot-services-createeventex)
-    fn create_event_ex<T>(
-        &self,
-        event_type: EventType,
-        notify_tpl: Tpl,
-        notify_function: Option<EventNotifyCallback<T>>,
-        notify_context: T,
-        event_group: &'static efi::Guid,
-    ) -> Result<efi::Event, efi::Status>
-    where
-        T: StaticPtr + 'static,
-        <T as StaticPtr>::Pointee: Sized + 'static,
-    {
-        //SAFETY: [`StaticPtr`] generic is used to guaranteed that rust borowing and rules are meet.
-        unsafe {
-            self.create_event_ex_unchecked(
-                event_type,
-                notify_tpl.into(),
-                mem::transmute(notify_function),
-                notify_context.into_raw() as *mut <T as StaticPtr>::Pointee,
-                event_group,
-            )
-        }
-    }
-
-    /// Prefer normal [`BootServices::create_event_ex`] when possible.
-    ///
-    /// # Safety
-    ///
-    /// Make sure to comply to the same constraint as [`BootServices::create_event_unchecked`]
-    unsafe fn create_event_ex_unchecked<T: Sized + 'static>(
-        &self,
-        event_type: EventType,
-        notify_tpl: Tpl,
-        notify_function: EventNotifyCallback<*mut T>,
-        notify_context: *mut T,
-        event_group: &'static efi::Guid,
-    ) -> Result<efi::Event, efi::Status>;
-
-    /// Close an event.
-    ///
-    /// [UEFI Spec Documentation: 7.1.3. EFI_BOOT_SERVICES.CloseEvent()](https://uefi.org/specs/UEFI/2.10/07_Services_Boot_Services.html#efi-boot-services-closeevent)
-    ///
-    /// [^note]: It is safe to call *close_event* in the notify function.
-    fn close_event(&self, event: efi::Event) -> Result<(), efi::Status>;
-
-    /// Signals an event.
-    ///
-    /// [UEFI Spec Documentation: 7.1.4. EFI_BOOT_SERVICES.SignalEvent()](https://uefi.org/specs/UEFI/2.10/07_Services_Boot_Services.html#efi-boot-services-signalevent)
-    fn signal_event(&self, event: efi::Event) -> Result<(), efi::Status>;
-
-    /// Stops execution until an event is signaled.
-    ///
-    /// [UEFI Spec Documentation: 7.1.5. EFI_BOOT_SERVICES.WaitForEvent()](https://uefi.org/specs/UEFI/2.10/07_Services_Boot_Services.html#efi-boot-services-waitforevent)
-    fn wait_for_event(&self, events: &mut [efi::Event]) -> Result<usize, efi::Status>;
-
-    /// Checks whether an event is in the signaled state.
-    ///
-    /// [UEFI Spec Documentation: 7.1.6. EFI_BOOT_SERVICES.CheckEvent()](https://uefi.org/specs/UEFI/2.10/07_Services_Boot_Services.html#efi-boot-services-checkevent)
-    fn check_event(&self, event: efi::Event) -> Result<(), efi::Status>;
-
-    /// Sets the type of timer and the trigger time for a timer event.
-    ///
-    /// [UEFI Spec Documentation: 7.1.7. EFI_BOOT_SERVICES.SetTimer()](https://uefi.org/specs/UEFI/2.10/07_Services_Boot_Services.html#efi-boot-services-settimer)
-    fn set_timer(&self, event: efi::Event, timer_type: EventTimerType, trigger_time: u64) -> Result<(), efi::Status>;
-
-    /// Raises a task's priority level and returns a [`TplGuard`] that will restore the tpl when dropped.
-    ///
-    /// See [`BootServices::raise_tpl`] and [`BootServices::restore_tpl`] for more details.
-    fn raise_tpl_guarded<'a>(&'a self, tpl: Tpl) -> TplGuard<'a, Self> {
-        TplGuard { boot_services: self, retore_tpl: self.raise_tpl(tpl) }
-    }
-
-    /// Raises a task’s priority level and returns its previous level.
-    ///
-    /// [UEFI Spec Documentation: 7.1.8. EFI_BOOT_SERVICES.RaiseTPL()](https://uefi.org/specs/UEFI/2.10/07_Services_Boot_Services.html#efi-boot-services-raisetpl)
-    fn raise_tpl(&self, tpl: Tpl) -> Tpl;
-
-    /// Restores a task’s priority level to its previous value.
-    ///
-    /// [UEFI Spec Documentation: 7.1.9. EFI_BOOT_SERVICES.RestoreTPL()](https://uefi.org/specs/UEFI/2.10/07_Services_Boot_Services.html#efi-boot-services-restoretpl)
-    fn restore_tpl(&self, tpl: Tpl);
-
-    /// Allocates memory pages from the system.
-    ///
-    /// [UEFI Spec Documentation: 7.2.1. EFI_BOOT_SERVICES.AllocatePages()](https://uefi.org/specs/UEFI/2.10/07_Services_Boot_Services.html#efi-boot-services-allocatepages)
-    fn allocate_pages(
-        &self,
-        alloc_type: AllocType,
-        memory_type: MemoryType,
-        nb_pages: usize,
-    ) -> Result<usize, efi::Status>;
-
-    /// Frees memory pages.
-    ///
-    /// [UEFI Spec Documentation: 7.2.2. EFI_BOOT_SERVICES.FreePages()](https://uefi.org/specs/UEFI/2.10/07_Services_Boot_Services.html#efi-boot-services-freepages)
-    fn free_pages(&self, address: usize, nb_pages: usize) -> Result<(), efi::Status>;
-
-    /// Returns the current memory map.
-    ///
-    /// [UEFI Spec Documentation: 7.2.3. EFI_BOOT_SERVICES.GetMemoryMap()](https://uefi.org/specs/UEFI/2.10/07_Services_Boot_Services.html#efi-boot-services-getmemorymap)
-    fn get_memory_map<'a>(&'a self) -> Result<MemoryMap<'a, Self>, (efi::Status, usize)>;
-
-    /// Allocates pool memory.
-    ///
-    /// [UEFI Spec Documentation: 7.2.4. EFI_BOOT_SERVICES.AllocatePool()](https://uefi.org/specs/UEFI/2.10/07_Services_Boot_Services.html#efi-boot-services-allocatepool)
-    fn allocate_pool(&self, pool_type: MemoryType, size: usize) -> Result<*mut u8, efi::Status>;
-
-    /// Allocates pool memory casted as given type.
-    fn allocate_pool_for_type<T: 'static>(&self, pool_type: MemoryType) -> Result<*mut T, efi::Status> {
-        let ptr = self.allocate_pool(pool_type, mem::size_of::<T>())?;
-        Ok(ptr as *mut T)
-    }
-
-    /// Returns pool memory to the system.
-    ///
-    /// [UEFI Spec Documentation: 7.2.5. EFI_BOOT_SERVICES.FreePool()](https://uefi.org/specs/UEFI/2.10/07_Services_Boot_Services.html#efi-boot-services-freepool)
-    fn free_pool(&self, buffer: *mut u8) -> Result<(), efi::Status>;
-
-    /// Installs a protocol interface on a device handle.
-    /// If the handle does not exist, it is created and added to the list of handles in the system.
-    ///
-    /// [UEFI Spec Documentation: 7.3.2. EFI_BOOT_SERVICES.InstallProtocolInterface()](https://uefi.org/specs/UEFI/2.10/07_Services_Boot_Services.html#efi-boot-services-installprotocolinterface)
-    fn install_protocol_interface<P: Protocol<Interface = I> + 'static, I: Any + 'static>(
-        &self,
-        handle: Option<efi::Handle>,
-        protocol: &P,
-        interface: &'static mut I,
-    ) -> Result<efi::Handle, efi::Status> {
-        let interface_ptr = match (interface as &dyn Any).downcast_ref::<()>() {
-            Some(()) => ptr::null_mut(),
-            None => interface as *mut _ as *mut c_void,
-        };
-        //SAFETY: The generic Protocol ensure that the interface is the right type for the specified protocol.
-        unsafe { self.install_protocol_interface_unchecked(handle, protocol.protocol_guid(), interface_ptr) }
-    }
-
-    /// Prefer normal [`BootServices::install_protocol_interface`] when possible.
-    ///
-    /// # Safety
-    ///
-    /// When calling this method, you have to make sure that if *interface* pointer is non-null, it is adhereing to
-    /// the structure associated with the protocol.  
-    unsafe fn install_protocol_interface_unchecked(
-        &self,
-        handle: Option<efi::Handle>,
-        protocol: &'static efi::Guid,
-        interface: *mut c_void,
-    ) -> Result<efi::Handle, efi::Status>;
-
-    /// Removes a protocol interface from a device handle.
-    ///
-    /// [UEFI Spec Documentation: 7.3.3. EFI_BOOT_SERVICES.UninstallProtocolInterface()](https://uefi.org/specs/UEFI/2.10/07_Services_Boot_Services.html#efi-boot-services-uninstallprotocolinterface)
-    fn uninstall_protocol_interface<P: Protocol<Interface = I> + 'static, I: Any + 'static>(
-        &self,
-        handle: efi::Handle,
-        protocol: &P,
-        interface: &'static mut I,
-    ) -> Result<(), efi::Status> {
-        let interface_ptr = match (interface as &dyn Any).downcast_ref::<()>() {
-            Some(()) => ptr::null_mut(),
-            None => interface as *mut _ as *mut c_void,
-        };
-        //SAFETY: The generic Protocol ensure that the interface is the right type for the specified protocol.
-        unsafe { self.uninstall_protocol_interface_unchecked(handle, protocol.protocol_guid(), interface_ptr) }
-    }
-
-    /// Prefer normal [`BootServices::uninstall_protocol_interface`] when possible.
-    ///
-    /// # Safety
-    ///
-    unsafe fn uninstall_protocol_interface_unchecked(
-        &self,
-        handle: efi::Handle,
-        protocol: &'static efi::Guid,
-        interface: *mut c_void,
-    ) -> Result<(), efi::Status>;
-
-    /// Reinstalls a protocol interface on a device handle.
-    ///
-    /// [UEFI Spec Documentation: 7.3.4. EFI_BOOT_SERVICES.ReinstallProtocolInterface()](https://uefi.org/specs/UEFI/2.10/07_Services_Boot_Services.html#efi-boot-services-reinstallprotocolinterface)
-    fn reinstall_protocol_interface<P: Protocol<Interface = I> + 'static, I: 'static>(
-        &self,
-        handle: efi::Handle,
-        protocol: &P,
-        old_protocol_interface: &'static mut I,
-        new_protocol_interface: &'static mut I,
-    ) -> Result<(), efi::Status> {
-        let old_protocol_interface_ptr;
-        let new_protocol_interface_ptr;
-        if TypeId::of::<I>() == TypeId::of::<()>() {
-            old_protocol_interface_ptr = ptr::null_mut();
-            new_protocol_interface_ptr = ptr::null_mut();
-        } else {
-            old_protocol_interface_ptr = old_protocol_interface as *mut _ as *mut c_void;
-            new_protocol_interface_ptr = new_protocol_interface as *mut _ as *mut c_void;
-        }
-        //SAFETY: The generic Protocol ensure that the interfaces is the right type for the specified protocol.
-        unsafe {
-            self.reinstall_protocol_interface_unchecked(
-                handle,
-                protocol.protocol_guid(),
-                old_protocol_interface_ptr,
-                new_protocol_interface_ptr,
-            )
-        }
-    }
-
-    /// Prefer normal [`BootServices::reinstall_protocol_interface`] when possible.
-    ///
-    /// # Safety
-    /// When calling this method, you have to make sure that if *new_protocol_interface* pointer is non-null, it is adhereing to
-    /// the structure associated with the protocol.  
-    unsafe fn reinstall_protocol_interface_unchecked(
-        &self,
-        handle: efi::Handle,
-        protocol: &'static efi::Guid,
-        old_protocol_interface: *mut c_void,
-        new_protocol_interface: *mut c_void,
-    ) -> Result<(), efi::Status>;
-
-    /// Creates an event that is to be signaled whenever an interface is installed for a specified protocol.
-    ///
-    /// [UEFI Spec Documentation: 7.3.5. EFI_BOOT_SERVICES.RegisterProtocolNotify()](https://uefi.org/specs/UEFI/2.10/07_Services_Boot_Services.html#efi-boot-services-registerprotocolnotify)
-    fn register_protocol_notify(
-        &self,
-        protocol: &'static efi::Guid,
-        event: efi::Event,
-    ) -> Result<Registration, efi::Status>;
-
-    /// Returns an array of handles that support a specified protocol.
-    ///
-    /// [UEFI Spec Documentation: 7.3.6. EFI_BOOT_SERVICES.LocateHandle()](https://uefi.org/specs/UEFI/2.10/07_Services_Boot_Services.html#efi-boot-services-locatehandle)
-    fn locate_handle<'a>(
-        &'a self,
-        search_type: HandleSearchType,
-    ) -> Result<BootServicesBox<'a, [efi::Handle], Self>, efi::Status>;
-
-    /// Queries a handle to determine if it supports a specified protocol.
-    ///
-    /// [UEFI Spec Documentation: 7.3.7. EFI_BOOT_SERVICES.HandleProtocol()](https://uefi.org/specs/UEFI/2.10/07_Services_Boot_Services.html#efi-boot-services-handleprotocol)
-    fn handle_protocol<P: Protocol<Interface = I> + 'static, I: 'static>(
-        &self,
-        handle: efi::Handle,
-        protocol: &P,
-    ) -> Result<&'static mut I, efi::Status> {
-        //SAFETY: The generic Protocol ensure that the interfaces is the right type for the specified protocol.
-        unsafe {
-            self.handle_protocol_unchecked(handle, protocol.protocol_guid()).map(|i| (i as *mut I).as_mut().unwrap())
-        }
-    }
-
-    /// Prefer normal [`BootServices::handle_protocol`] when possible.
-    ///
-    /// # Safety
-    ///
-    unsafe fn handle_protocol_unchecked(
-        &self,
-        handle: efi::Handle,
-        protocol: &efi::Guid,
-    ) -> Result<*mut c_void, efi::Status>;
-
-    /// Locates the handle to a device on the device path that supports the specified protocol.
-    ///
-    /// # Safety
-    ///
-    /// [UEFI Spec Documentation: 7.3.8. EFI_BOOT_SERVICES.LocateDevicePath()](https://uefi.org/specs/UEFI/2.10/07_Services_Boot_Services.html#efi-boot-services-locatedevicepath)
-    unsafe fn locate_device_path(
-        &self,
-        protocol: &efi::Guid,
-        device_path: *mut *mut efi::protocols::device_path::Protocol,
-    ) -> Result<efi::Handle, efi::Status>;
-
-    /// Queries a handle to determine if it supports a specified protocol.
-    /// If the protocol is supported by the handle, it opens the protocol on behalf of the calling agent.
-    ///
-    /// [UEFI Spec Documentation: 7.3.9. EFI_BOOT_SERVICES.OpenProtocol()](https://uefi.org/specs/UEFI/2.10/07_Services_Boot_Services.html#efi-boot-services-openprotocol)
-    fn open_protocol<P: Protocol<Interface = I> + 'static, I: 'static>(
-        &self,
-        handle: efi::Handle,
-        protocol: &P,
-        agent_handle: efi::Handle,
-        controller_handle: efi::Handle,
-        attribute: u32,
-    ) -> Result<Option<&'static mut I>, efi::Status> {
-        //SAFETY: The generic Protocol ensure that the interfaces is the right type for the specified protocol.
-        unsafe {
-            self.open_protocol_unchecked(handle, protocol, agent_handle, controller_handle, attribute)
-                .map(|i| (i as *mut I).as_mut())
-        }
-    }
-
-    /// Prefer normal [`BootServices::open_protocol`] when possible.
-    ///
-    /// # Safety
-    ///
-    /// When calling this method, you have to make sure that if *agent_handle* pointer is non-null.  
-    unsafe fn open_protocol_unchecked(
-        &self,
-        handle: efi::Handle,
-        protocol: &efi::Guid,
-        agent_handle: efi::Handle,
-        controller_handle: efi::Handle,
-        attribute: u32,
-    ) -> Result<*mut c_void, efi::Status>;
-
-    /// Closes a protocol on a handle that was previously opened.
-    ///
-    /// [UEFI Spec Documentation: 7.3.10. EFI_BOOT_SERVICES.CloseProtocol()](https://uefi.org/specs/UEFI/2.10/07_Services_Boot_Services.html#efi-boot-services-closeprotocol)
-    fn close_protocol(
-        &self,
-        handle: efi::Handle,
-        protocol: &efi::Guid,
-        agent_handle: efi::Handle,
-        controller_handle: efi::Handle,
-    ) -> Result<(), efi::Status>;
-
-    /// Retrieves the list of agents that currently have a protocol interface opened.
-    ///
-    /// [UEFI Spec Documentation: 7.3.11. EFI_BOOT_SERVICES.OpenProtocolInformation()](https://uefi.org/specs/UEFI/2.10/07_Services_Boot_Services.html#efi-boot-services-openprotocolinformation)
-    fn open_protocol_information<'a>(
-        &'a self,
-        handle: efi::Handle,
-        protocol: &efi::Guid,
-    ) -> Result<BootServicesBox<'a, [efi::OpenProtocolInformationEntry], Self>, efi::Status>;
-
-    /// Connects one or more drivers to a controller.
-    ///
-    /// # Safety
-    ///
-    /// When calling this method, you have to make sure that *driver_image_handle*'s last entry is null per UEFI specification.
-    ///  
-    /// [UEFI Spec Documentation: 7.3.12. EFI_BOOT_SERVICES.ConnectController()](https://uefi.org/specs/UEFI/2.10/07_Services_Boot_Services.html#efi-boot-services-connectcontroller)
-    unsafe fn connect_controller(
-        &self,
-        controller_handle: efi::Handle,
-        driver_image_handle: Vec<efi::Handle>,
-        remaining_device_path: *mut efi::protocols::device_path::Protocol,
-        recursive: bool,
-    ) -> Result<(), efi::Status>;
-
-    /// Disconnects one or more drivers from a controller.
-    ///
-    /// [UEFI Spec Documentation: 7.3.13. EFI_BOOT_SERVICES.DisconnectController()](https://uefi.org/specs/UEFI/2.10/07_Services_Boot_Services.html#efi-boot-services-disconnectcontroller)
-    fn disconnect_controller(
-        &self,
-        controller_handle: efi::Handle,
-        driver_image_handle: Option<efi::Handle>,
-        child_handle: Option<efi::Handle>,
-    ) -> Result<(), efi::Status>;
-
-    /// Retrieves the list of protocol interface GUIDs that are installed on a handle in a buffer allocated from pool.
-    ///
-    /// [UEFI Spec Documentation: 7.3.14. EFI_BOOT_SERVICES.ProtocolsPerHandle()](https://uefi.org/specs/UEFI/2.10/07_Services_Boot_Services.html#efi-boot-services-protocolsperhandle)
-    fn protocols_per_handle<'a>(
-        &'a self,
-        handle: efi::Handle,
-    ) -> Result<BootServicesBox<'a, [efi::Guid], Self>, efi::Status>;
-
-    /// Returns an array of handles that support the requested protocol in a buffer allocated from pool.
-    ///
-    /// [UEFI Spec Documentation: 7.3.15. EFI_BOOT_SERVICES.LocateHandleBuffer()](https://uefi.org/specs/UEFI/2.10/07_Services_Boot_Services.html#efi-boot-services-locatehandlebuffer)
-    fn locate_handle_buffer<'a>(
-        &'a self,
-        search_type: HandleSearchType,
-    ) -> Result<BootServicesBox<'a, [efi::Handle], Self>, efi::Status>;
-
-    /// Returns the first protocol instance that matches the given protocol.
-    ///
-    /// [UEFI Spec Documentation: 7.3.16. EFI_BOOT_SERVICES.LocateProtocol()](https://uefi.org/specs/UEFI/2.10/07_Services_Boot_Services.html#efi-boot-services-locateprotocol)
-    fn locate_protocol<P: Protocol<Interface = I> + 'static, I: 'static>(
-        &self,
-        protocol: &P,
-        registration: Option<Registration>,
-    ) -> Result<Option<&'static mut I>, efi::Status> {
-        //SAFETY: The generic Protocol ensure that the interfaces is the right type for the specified protocol.
-        unsafe {
-            self.locate_protocol_unchecked(
-                protocol.protocol_guid(),
-                registration.map_or(ptr::null_mut(), |r| r.as_ptr()),
-            )
-            .map(|ptr| if ptr.is_null() { None } else { Some((ptr as *mut I).as_mut().unwrap()) })
-        }
-    }
-
-    /// Prefer normal [`BootServices::locate_protocol`] when possible.
-    ///
-    /// # Safety
-    ///
-    unsafe fn locate_protocol_unchecked(
-        &self,
-        protocol: &'static efi::Guid,
-        registration: *mut c_void,
-    ) -> Result<*mut c_void, efi::Status>;
-
-    /// Adds, updates, or removes a configuration table entry from the EFI System Table.
-    ///
-    /// [UEFI Spec Documentation: 7.5.6. EFI_BOOT_SERVICES.InstallConfigurationTable()](https://uefi.org/specs/UEFI/2.10/07_Services_Boot_Services.html#efi-boot-services-installconfigurationtable)
-    fn install_configuration_table<T: StaticPtrMut + 'static>(
-        &self,
-        guid: &efi::Guid,
-        table: T,
-    ) -> Result<(), efi::Status> {
-        unsafe { self.install_configuration_table_unchecked(guid, table.into_raw_mut() as *mut c_void) }
-    }
-
-    /// Prefer normal [`BootServices::install_configuration_table`] when possible.
-    ///
-    /// # Safety
-    ///
-    unsafe fn install_configuration_table_unchecked(
-        &self,
-        guid: &efi::Guid,
-        table: *mut c_void,
-    ) -> Result<(), efi::Status>;
-}
-
-impl BootServices for StandardBootServices<'_> {
-    unsafe fn create_event_unchecked<T: Sized + 'static>(
-        &self,
-        event_type: EventType,
-        notify_tpl: Tpl,
-        notify_function: Option<EventNotifyCallback<*mut T>>,
-        notify_context: *mut T,
-    ) -> Result<efi::Event, efi::Status> {
-        let create_event = self.efi_boot_services().create_event;
-        if create_event as usize == 0 {
-            panic!("function not initialize.")
-        }
-
-        let mut event = MaybeUninit::zeroed();
-        let status = create_event(
-            event_type.into(),
-            notify_tpl.into(),
-            mem::transmute(notify_function),
-            notify_context as *mut c_void,
-            event.as_mut_ptr(),
-        );
-        if status.is_error() {
-            Err(status)
-        } else {
-            Ok(event.assume_init())
-        }
-    }
-
-    unsafe fn create_event_ex_unchecked<T: Sized + 'static>(
-        &self,
-        event_type: EventType,
-        notify_tpl: Tpl,
-        notify_function: EventNotifyCallback<*mut T>,
-        notify_context: *mut T,
-        event_group: &'static efi::Guid,
-    ) -> Result<efi::Event, efi::Status> {
-        let create_event_ex = self.efi_boot_services().create_event_ex;
-        if create_event_ex as usize == 0 {
-            panic!("function not initialize.")
-        }
-
-        let mut event = MaybeUninit::zeroed();
-        let status = create_event_ex(
-            event_type.into(),
-            notify_tpl.into(),
-            mem::transmute(notify_function),
-            notify_context as *mut c_void,
-            event_group as *const _,
-            event.as_mut_ptr(),
-        );
-        if status.is_error() {
-            Err(status)
-        } else {
-            Ok(event.assume_init())
-        }
-    }
-
-    fn close_event(&self, event: efi::Event) -> Result<(), efi::Status> {
-        let close_event = self.efi_boot_services().close_event;
-        if close_event as usize == 0 {
-            panic!("function not initialize.")
-        }
-        match close_event(event) {
-            s if s.is_error() => Err(s),
-            _ => Ok(()),
-        }
-    }
-
-    fn signal_event(&self, event: efi::Event) -> Result<(), efi::Status> {
-        let signal_event = self.efi_boot_services().signal_event;
-        if signal_event as usize == 0 {
-            panic!("function not initialize.")
-        }
-        match signal_event(event) {
-            s if s.is_error() => Err(s),
-            _ => Ok(()),
-        }
-    }
-
-    fn wait_for_event(&self, events: &mut [efi::Event]) -> Result<usize, efi::Status> {
-        let wait_for_event = self.efi_boot_services().wait_for_event;
-        if wait_for_event as usize == 0 {
-            panic!("function not initialize.")
-        }
-        let mut index = MaybeUninit::zeroed();
-        let status = wait_for_event(events.len(), events.as_mut_ptr(), index.as_mut_ptr());
-        if status.is_error() {
-            Err(status)
-        } else {
-            Ok(unsafe { index.assume_init() })
-        }
-    }
-
-    fn check_event(&self, event: efi::Event) -> Result<(), efi::Status> {
-        let check_event = self.efi_boot_services().check_event;
-        if check_event as usize == 0 {
-            panic!("function not initialize.")
-        }
-        match check_event(event) {
-            s if s.is_error() => Err(s),
-            _ => Ok(()),
-        }
-    }
-
-    fn set_timer(&self, event: efi::Event, timer_type: EventTimerType, trigger_time: u64) -> Result<(), efi::Status> {
-        let set_timer = self.efi_boot_services().set_timer;
-        if set_timer as usize == 0 {
-            panic!("function not initialize.")
-        }
-        match set_timer(event, timer_type.into(), trigger_time) {
-            s if s.is_error() => Err(s),
-            _ => Ok(()),
-        }
-    }
-
-    fn raise_tpl(&self, new_tpl: Tpl) -> Tpl {
-        let raise_tpl = self.efi_boot_services().raise_tpl;
-        if raise_tpl as usize == 0 {
-            panic!("function not initialize.")
-        }
-        raise_tpl(new_tpl.into()).into()
-    }
-
-    fn restore_tpl(&self, old_tpl: Tpl) {
-        let restore_tpl = self.efi_boot_services().restore_tpl;
-        if restore_tpl as usize == 0 {
-            panic!("function not initialize.")
-        }
-        restore_tpl(old_tpl.into())
-    }
-
-    fn allocate_pages(
-        &self,
-        alloc_type: AllocType,
-        memory_type: MemoryType,
-        nb_pages: usize,
-    ) -> Result<usize, efi::Status> {
-        let allocate_pages = self.efi_boot_services().allocate_pages;
-        if allocate_pages as usize == 0 {
-            panic!("function not initialize.")
-        }
-
-        let mut memory_address = match alloc_type {
-            AllocType::Address(address) => address,
-            AllocType::MaxAddress(address) => address,
-            _ => 0,
-        };
-        match allocate_pages(
-            alloc_type.into(),
-            memory_type.into(),
-            nb_pages,
-            ptr::addr_of_mut!(memory_address) as *mut u64,
-        ) {
-            s if s.is_error() => Err(s),
-            _ => Ok(memory_address),
-        }
-    }
-
-    fn free_pages(&self, address: usize, nb_pages: usize) -> Result<(), efi::Status> {
-        let free_pages = self.efi_boot_services().free_pages;
-        if free_pages as usize == 0 {
-            panic!("function not initialize.")
-        }
-        match free_pages(address as u64, nb_pages) {
-            s if s.is_error() => Err(s),
-            _ => Ok(()),
-        }
-    }
-
-    fn get_memory_map<'a>(&'a self) -> Result<MemoryMap<'a, Self>, (efi::Status, usize)> {
-        let get_memory_map = self.efi_boot_services().get_memory_map;
-        if get_memory_map as usize == 0 {
-            panic!("function not initialize.")
-        }
-
-        let mut memory_map_size = 0;
-        let mut map_key = 0;
-        let mut descriptor_size = 0;
-        let mut descriptor_version = 0;
-
-        match get_memory_map(
-            ptr::addr_of_mut!(memory_map_size),
-            ptr::null_mut(),
-            ptr::addr_of_mut!(map_key),
-            ptr::addr_of_mut!(descriptor_size),
-            ptr::addr_of_mut!(descriptor_version),
-        ) {
-            s if s == efi::Status::BUFFER_TOO_SMALL => memory_map_size += 0x400, // add more space in case allocation makes the memory map bigger.
-            _ => (),
-        };
-
-        let buffer = self.allocate_pool(MemoryType::BOOT_SERVICES_DATA, memory_map_size).map_err(|s| (s, 0))?;
-
-        match get_memory_map(
-            ptr::addr_of_mut!(memory_map_size),
-            buffer as *mut _,
-            ptr::addr_of_mut!(map_key),
-            ptr::addr_of_mut!(descriptor_size),
-            ptr::addr_of_mut!(descriptor_version),
-        ) {
-            s if s == efi::Status::BUFFER_TOO_SMALL => return Err((s, memory_map_size)),
-            s if s.is_error() => return Err((s, 0)),
-            _ => (),
-        }
-        Ok(MemoryMap {
-            descriptors: unsafe { BootServicesBox::from_raw_parts(buffer as *mut _, descriptor_size, self) },
-            map_key,
-            descriptor_version,
-        })
-    }
-
-    fn allocate_pool(&self, memory_type: MemoryType, size: usize) -> Result<*mut u8, efi::Status> {
-        let allocate_pool = self.efi_boot_services().allocate_pool;
-        if allocate_pool as usize == 0 {
-            panic!("function not initialize.")
-        }
-        let mut buffer = ptr::null_mut();
-        match allocate_pool(memory_type.into(), size, ptr::addr_of_mut!(buffer)) {
-            s if s.is_error() => return Err(s),
-            _ => Ok(buffer as *mut u8),
-        }
-    }
-
-    fn free_pool(&self, buffer: *mut u8) -> Result<(), efi::Status> {
-        let free_pool = self.efi_boot_services().free_pool;
-        if free_pool as usize == 0 {
-            panic!("function not initialize.")
-        }
-        match free_pool(buffer as *mut c_void) {
-            s if s.is_error() => return Err(s),
-            _ => Ok(()),
-        }
-    }
-
-    unsafe fn install_protocol_interface_unchecked(
-        &self,
-        handle: Option<efi::Handle>,
-        protocol: &'static efi::Guid,
-        interface: *mut c_void,
-    ) -> Result<efi::Handle, efi::Status> {
-        let install_protocol_interface = self.efi_boot_services().install_protocol_interface;
-        if install_protocol_interface as usize == 0 {
-            panic!("function not initialize.")
-        }
-
-        let mut handle = handle.unwrap_or(ptr::null_mut());
-        match install_protocol_interface(
-            ptr::addr_of_mut!(handle),
-            protocol as *const _ as *mut _,
-            efi::NATIVE_INTERFACE,
-            interface,
-        ) {
-            s if s.is_error() => Err(s),
-            _ => Ok(handle),
-        }
-    }
-
-    unsafe fn uninstall_protocol_interface_unchecked(
-        &self,
-        handle: efi::Handle,
-        protocol: &'static efi::Guid,
-        interface: *mut c_void,
-    ) -> Result<(), efi::Status> {
-        let uninstall_protocol_interface = self.efi_boot_services().uninstall_protocol_interface;
-        if uninstall_protocol_interface as usize == 0 {
-            panic!("function not initialize.")
-        }
-        match uninstall_protocol_interface(handle, protocol as *const _ as *mut _, interface) {
-            s if s.is_error() => Err(s),
-            _ => Ok(()),
-        }
-    }
-
-    unsafe fn reinstall_protocol_interface_unchecked(
-        &self,
-        handle: efi::Handle,
-        protocol: &'static efi::Guid,
-        old_protocol_interface: *mut c_void,
-        new_protocol_interface: *mut c_void,
-    ) -> Result<(), efi::Status> {
-        let reinstall_protocol_interface = self.efi_boot_services().reinstall_protocol_interface;
-        if reinstall_protocol_interface as usize == 0 {
-            panic!("function not initialize.")
-        }
-        match reinstall_protocol_interface(
-            handle,
-            protocol as *const _ as *mut _,
-            old_protocol_interface,
-            new_protocol_interface,
-        ) {
-            s if s.is_error() => Err(s),
-            _ => Ok(()),
-        }
-    }
-
-    fn register_protocol_notify(&self, protocol: &efi::Guid, event: efi::Event) -> Result<Registration, efi::Status> {
-        let register_protocol_notify = self.efi_boot_services().register_protocol_notify;
-        if register_protocol_notify as usize == 0 {
-            panic!("function not initialize.")
-        }
-        let mut registration = MaybeUninit::uninit();
-        match register_protocol_notify(protocol as *const _ as *mut _, event, registration.as_mut_ptr() as *mut _) {
-            s if s.is_error() => Err(s),
-            _ => Ok(unsafe { registration.assume_init() }),
-        }
-    }
-
-    fn locate_handle(
-        &self,
-        search_type: HandleSearchType,
-    ) -> Result<BootServicesBox<[efi::Handle], Self>, efi::Status> {
-        let locate_handle = self.efi_boot_services().locate_handle;
-        if locate_handle as usize == 0 {
-            panic!("function not initialize.")
-        }
-        let protocol = match search_type {
-            HandleSearchType::ByProtocol(p) => p as *const _ as *mut _,
-            _ => ptr::null_mut(),
-        };
-        let search_key = match search_type {
-            HandleSearchType::ByRegisterNotify(r) => r.as_ptr(),
-            _ => ptr::null_mut(),
-        };
-
-        // Use to get the buffer_size
-        let mut buffer_size = 0;
-        locate_handle(search_type.into(), protocol, search_key, ptr::addr_of_mut!(buffer_size), ptr::null_mut());
-
-        let buffer = self.allocate_pool(MemoryType::BOOT_SERVICES_DATA, buffer_size)?;
-
-        match locate_handle(
-            search_type.into(),
-            protocol,
-            search_key,
-            ptr::addr_of_mut!(buffer_size),
-            buffer as *mut efi::Handle,
-        ) {
-            s if s.is_error() => Err(s),
-            _ => Ok(unsafe {
-                BootServicesBox::from_raw_parts(buffer as *mut _, buffer_size / mem::size_of::<efi::Handle>(), &self)
-            }),
-        }
-    }
-
-    unsafe fn handle_protocol_unchecked(
-        &self,
-        handle: efi::Handle,
-        protocol: &efi::Guid,
-    ) -> Result<*mut c_void, efi::Status> {
-        let handle_protocol = self.efi_boot_services().handle_protocol;
-        if handle_protocol as usize == 0 {
-            panic!("function not initialize.")
-        }
-        let mut interface = ptr::null_mut();
-        match handle_protocol(handle, protocol as *const _ as *mut _, ptr::addr_of_mut!(interface)) {
-            s if s.is_error() => Err(s),
-            _ => Ok(interface),
-        }
-    }
-
-    unsafe fn locate_device_path(
-        &self,
-        protocol: &efi::Guid,
-        device_path: *mut *mut efi::protocols::device_path::Protocol,
-    ) -> Result<efi::Handle, efi::Status> {
-        let locate_device_path = self.efi_boot_services().locate_device_path;
-        if locate_device_path as usize == 0 {
-            panic!("function not initialize.")
-        }
-        let mut device = ptr::null_mut();
-        match locate_device_path(protocol as *const _ as *mut _, device_path, ptr::addr_of_mut!(device)) {
-            s if s.is_error() => Err(s),
-            _ => Ok(device),
-        }
-    }
-
-    unsafe fn open_protocol_unchecked(
-        &self,
-        handle: efi::Handle,
-        protocol: &efi::Guid,
-        agent_handle: efi::Handle,
-        controller_handle: efi::Handle,
-        attribute: u32,
-    ) -> Result<*mut c_void, efi::Status> {
-        let open_protocol = self.efi_boot_services().open_protocol;
-        if open_protocol as usize == 0 {
-            panic!("function not initialize.")
-        }
-        let mut interface = ptr::null_mut();
-        match open_protocol(
-            handle,
-            protocol as *const _ as *mut _,
-            ptr::addr_of_mut!(interface),
-            agent_handle,
-            controller_handle,
-            attribute,
-        ) {
-            s if s.is_error() => Err(s),
-            _ => Ok(interface),
-        }
-    }
-
-    fn close_protocol(
-        &self,
-        handle: efi::Handle,
-        protocol: &efi::Guid,
-        agent_handle: efi::Handle,
-        controller_handle: efi::Handle,
-    ) -> Result<(), efi::Status> {
-        let close_protocol = self.efi_boot_services().close_protocol;
-        if close_protocol as usize == 0 {
-            panic!("function not initialize.")
-        }
-        match close_protocol(handle, protocol as *const _ as *mut _, agent_handle, controller_handle) {
-            s if s.is_error() => Err(s),
-            _ => Ok(()),
-        }
-    }
-
-    fn open_protocol_information(
-        &self,
-        handle: efi::Handle,
-        protocol: &efi::Guid,
-    ) -> Result<BootServicesBox<[efi::OpenProtocolInformationEntry], Self>, efi::Status>
-    where
-        Self: Sized,
-    {
-        let open_protocol_information = self.efi_boot_services().open_protocol_information;
-        if open_protocol_information as usize == 0 {
-            panic!("function not initialize.")
-        }
-
-        let mut entry_buffer = ptr::null_mut();
-        let mut entry_count = 0;
-        match open_protocol_information(
-            handle,
-            protocol as *const _ as *mut _,
-            ptr::addr_of_mut!(entry_buffer),
-            ptr::addr_of_mut!(entry_count),
-        ) {
-            s if s.is_error() => Err(s),
-            _ => Ok(unsafe { BootServicesBox::from_raw_parts(entry_buffer, entry_count, self) }),
-        }
-    }
-
-    unsafe fn connect_controller(
-        &self,
-        controller_handle: efi::Handle,
-        mut driver_image_handle: Vec<efi::Handle>,
-        remaining_device_path: *mut efi::protocols::device_path::Protocol,
-        recursive: bool,
-    ) -> Result<(), efi::Status> {
-        let connect_controller = self.efi_boot_services().connect_controller;
-        if connect_controller as usize == 0 {
-            panic!("function not initialize.")
-        }
-
-        let driver_image_handle = if driver_image_handle.is_empty() {
-            ptr::null_mut()
-        } else {
-            driver_image_handle.push(ptr::null_mut());
-            driver_image_handle.as_mut_ptr()
-        };
-        match connect_controller(controller_handle, driver_image_handle, remaining_device_path, recursive.into()) {
-            s if s.is_error() => Err(s),
-            _ => Ok(()),
-        }
-    }
-
-    fn disconnect_controller(
-        &self,
-        controller_handle: efi::Handle,
-        driver_image_handle: Option<efi::Handle>,
-        child_handle: Option<efi::Handle>,
-    ) -> Result<(), efi::Status> {
-        let disconnect_controller = self.efi_boot_services().disconnect_controller;
-        if disconnect_controller as usize == 0 {
-            panic!("function not initialize.")
-        }
-        match disconnect_controller(
-            controller_handle,
-            driver_image_handle.unwrap_or(ptr::null_mut()),
-            child_handle.unwrap_or(ptr::null_mut()),
-        ) {
-            s if s.is_error() => Err(s),
-            _ => Ok(()),
-        }
-    }
-
-    fn protocols_per_handle(&self, handle: efi::Handle) -> Result<BootServicesBox<[efi::Guid], Self>, efi::Status> {
-        let protocols_per_handle = self.efi_boot_services().protocols_per_handle;
-        if protocols_per_handle as usize == 0 {
-            panic!("function not initialize.")
-        }
-
-        let mut protocol_buffer = ptr::null_mut();
-        let mut protocol_buffer_count = 0;
-        match protocols_per_handle(handle, ptr::addr_of_mut!(protocol_buffer), ptr::addr_of_mut!(protocol_buffer_count))
-        {
-            s if s.is_error() => Err(s),
-            _ => Ok(unsafe {
-                BootServicesBox::<[_], _>::from_raw_parts(protocol_buffer as *mut _, protocol_buffer_count, self)
-            }),
-        }
-    }
-
-    fn locate_handle_buffer(
-        &self,
-        search_type: HandleSearchType,
-    ) -> Result<BootServicesBox<[efi::Handle], Self>, efi::Status>
-    where
-        Self: Sized,
-    {
-        let locate_handle_buffer = self.efi_boot_services().locate_handle_buffer;
-        if locate_handle_buffer as usize == 0 {
-            panic!("function not initialize.")
-        }
-
-        let mut buffer = ptr::null_mut();
-        let mut buffer_count = 0;
-        let protocol = match search_type {
-            HandleSearchType::ByProtocol(p) => p as *const _ as *mut _,
-            _ => ptr::null_mut(),
-        };
-        let search_key = match search_type {
-            HandleSearchType::ByRegisterNotify(r) => r.as_ptr(),
-            _ => ptr::null_mut(),
-        };
-        match locate_handle_buffer(
-            search_type.into(),
-            protocol,
-            search_key,
-            ptr::addr_of_mut!(buffer_count),
-            ptr::addr_of_mut!(buffer),
-        ) {
-            s if s.is_error() => Err(s),
-            _ => {
-                Ok(unsafe { BootServicesBox::<[_], _>::from_raw_parts(buffer as *mut efi::Handle, buffer_count, self) })
-            }
-        }
-    }
-
-    unsafe fn locate_protocol_unchecked(
-        &self,
-        protocol: &'static efi::Guid,
-        registration: *mut c_void,
-    ) -> Result<*mut c_void, efi::Status> {
-        let locate_protocol = self.efi_boot_services().locate_protocol;
-        if locate_protocol as usize == 0 {
-            panic!("function not initialize.")
-        }
-        let mut interface = ptr::null_mut();
-        match locate_protocol(protocol as *const _ as *mut _, registration, ptr::addr_of_mut!(interface)) {
-            s if s.is_error() => Err(s),
-            _ => Ok(interface),
-        }
-    }
-
-    unsafe fn install_configuration_table_unchecked(
-        &self,
-        guid: &efi::Guid,
-        table: *mut c_void,
-    ) -> Result<(), efi::Status> {
-        let install_configuration_table = self.efi_boot_services().install_configuration_table;
-        if install_configuration_table as usize == 0 {
-            panic!("function not initialize.")
-        }
-        match install_configuration_table(guid as *const _ as *mut _, table) {
-            s if s.is_error() => Err(s),
-            _ => Ok(()),
-        }
-    }
-}
-
-#[cfg(test)]
-mod test {
-    use efi;
-
-    use super::*;
-    use core::{mem::MaybeUninit, sync::atomic::AtomicUsize};
-
-    macro_rules! boot_services {
-    ($($efi_services:ident = $efi_service_fn:ident),*) => {{
-      static BOOT_SERVICE: StandardBootServices = StandardBootServices::new_uninit();
-      let efi_boot_services = unsafe {
-        #[allow(unused_mut)]
-        let mut bs = MaybeUninit::<efi::BootServices>::zeroed();
-        $(
-          bs.assume_init_mut().$efi_services = $efi_service_fn;
-        )*
-        bs.assume_init()
-      };
-      BOOT_SERVICE.initialize(&efi_boot_services);
-      &BOOT_SERVICE
-    }};
-  }
-
-    #[test]
-    #[should_panic(expected = "Boot services is not initialize.")]
-    fn test_that_accessing_uninit_boot_services_should_panic() {
-        let bs = StandardBootServices::new_uninit();
-        bs.efi_boot_services();
-    }
-
-    #[test]
-    #[should_panic(expected = "Boot services is already initialize.")]
-    fn test_that_initializing_boot_services_multiple_time_should_panic() {
-        let efi_bs = unsafe { MaybeUninit::<efi::BootServices>::zeroed().as_ptr().as_ref().unwrap() };
-        let bs = StandardBootServices::new_uninit();
-        bs.initialize(efi_bs);
-        bs.initialize(efi_bs);
-    }
-
-    #[test]
-    #[should_panic = "function not initialize."]
-    fn test_create_event_not_init() {
-        let boot_services = boot_services!();
-        let _ = boot_services.create_event(EventType::RUNTIME, Tpl::APPLICATION, None, &());
-    }
-
-    #[test]
-    fn test_create_event() {
-        let boot_services = boot_services!(create_event = efi_create_event);
-
-        extern "efiapi" fn notify_callback(_e: efi::Event, ctx: Box<i32>) {
-            assert_eq!(10, *ctx)
-        }
-
-        extern "efiapi" fn efi_create_event(
-            event_type: u32,
-            notify_tpl: efi::Tpl,
-            notify_function: Option<efi::EventNotify>,
-            notify_context: *mut c_void,
-            event: *mut efi::Event,
-        ) -> efi::Status {
-            assert_eq!(efi::EVT_RUNTIME | efi::EVT_NOTIFY_SIGNAL, event_type);
-            assert_eq!(efi::TPL_APPLICATION, notify_tpl);
-            assert_eq!(notify_callback as *const fn(), unsafe { mem::transmute(notify_function) });
-            assert_ne!(ptr::null_mut(), notify_context);
-            assert_ne!(ptr::null_mut(), event);
-
-            if let Some(notify_function) = notify_function {
-                notify_function(ptr::null_mut(), notify_context);
-            }
-            efi::Status::SUCCESS
-        }
-
-        let ctx = Box::new(10);
-        let status = boot_services.create_event(
-            EventType::RUNTIME | EventType::NOTIFY_SIGNAL,
-            Tpl::APPLICATION,
-            Some(notify_callback),
-            ctx,
-        );
-
-        assert!(matches!(status, Ok(_)));
-    }
-
-    #[test]
-    fn test_create_event_no_notify() {
-        let boot_services = boot_services!(create_event = efi_create_event);
-
-        extern "efiapi" fn efi_create_event(
-            event_type: u32,
-            notify_tpl: efi::Tpl,
-            notify_function: Option<efi::EventNotify>,
-            notify_context: *mut c_void,
-            event: *mut efi::Event,
-        ) -> efi::Status {
-            assert_eq!(efi::EVT_RUNTIME | efi::EVT_NOTIFY_SIGNAL, event_type);
-            assert_eq!(efi::TPL_APPLICATION, notify_tpl);
-            assert_eq!(None, notify_function);
-            assert_ne!(ptr::null_mut(), notify_context);
-            assert_ne!(ptr::null_mut(), event);
-            efi::Status::SUCCESS
-        }
-
-        let status =
-            boot_services.create_event(EventType::RUNTIME | EventType::NOTIFY_SIGNAL, Tpl::APPLICATION, None, &());
-
-        assert!(matches!(status, Ok(_)));
-    }
-
-    #[test]
-    #[should_panic = "function not initialize."]
-    fn test_create_event_ex_not_init() {
-        static GUID: efi::Guid = efi::Guid::from_fields(0, 0, 0, 0, 0, &[0; 6]);
-        let boot_services = boot_services!();
-        let _ = boot_services.create_event_ex(EventType::RUNTIME, Tpl::APPLICATION, None, &(), &GUID);
-    }
-
-    #[test]
-    fn test_create_event_ex() {
-        let boot_services = boot_services!(create_event_ex = efi_create_event_ex);
-
-        extern "efiapi" fn notify_callback(_e: efi::Event, ctx: Box<i32>) {
-            assert_eq!(10, *ctx)
-        }
-
-        extern "efiapi" fn efi_create_event_ex(
-            event_type: u32,
-            notify_tpl: efi::Tpl,
-            notify_function: Option<efi::EventNotify>,
-            notify_context: *const c_void,
-            event_group: *const efi::Guid,
-            event: *mut efi::Event,
-        ) -> efi::Status {
-            assert_eq!(efi::EVT_RUNTIME | efi::EVT_NOTIFY_SIGNAL, event_type);
-            assert_eq!(efi::TPL_APPLICATION, notify_tpl);
-            assert_eq!(notify_callback as *const fn(), unsafe { mem::transmute(notify_function) });
-            assert_ne!(ptr::null(), notify_context);
-            assert_eq!(ptr::addr_of!(GUID), event_group);
-            assert_ne!(ptr::null_mut(), event);
-
-            if let Some(notify_function) = notify_function {
-                notify_function(ptr::null_mut(), notify_context as *mut _);
-            }
-            efi::Status::SUCCESS
-        }
-        static GUID: efi::Guid = efi::Guid::from_fields(0, 0, 0, 0, 0, &[0; 6]);
-        let ctx = Box::new(10);
-        let status = boot_services.create_event_ex(
-            EventType::RUNTIME | EventType::NOTIFY_SIGNAL,
-            Tpl::APPLICATION,
-            Some(notify_callback),
-            ctx,
-            &GUID,
-        );
-
-        assert!(matches!(status, Ok(_)));
-    }
-
-    #[test]
-    fn test_create_event_ex_no_notify() {
-        let boot_services = boot_services!(create_event_ex = efi_create_event_ex);
-
-        extern "efiapi" fn efi_create_event_ex(
-            event_type: u32,
-            notify_tpl: efi::Tpl,
-            notify_function: Option<efi::EventNotify>,
-            notify_context: *const c_void,
-            event_group: *const efi::Guid,
-            event: *mut efi::Event,
-        ) -> efi::Status {
-            assert_eq!(efi::EVT_RUNTIME | efi::EVT_NOTIFY_SIGNAL, event_type);
-            assert_eq!(efi::TPL_APPLICATION, notify_tpl);
-            assert_eq!(None, notify_function);
-            assert_ne!(ptr::null(), notify_context);
-            assert_eq!(ptr::addr_of!(GUID), event_group);
-            assert_ne!(ptr::null_mut(), event);
-            efi::Status::SUCCESS
-        }
-        static GUID: efi::Guid = efi::Guid::from_fields(0, 0, 0, 0, 0, &[0; 6]);
-        let status = boot_services.create_event_ex(
-            EventType::RUNTIME | EventType::NOTIFY_SIGNAL,
-            Tpl::APPLICATION,
-            None,
-            &(),
-            &GUID,
-        );
-
-        assert!(matches!(status, Ok(_)));
-    }
-
-    #[test]
-    #[should_panic = "function not initialize."]
-    fn test_close_event_not_init() {
-        let boot_services = boot_services!();
-        let _ = boot_services.close_event(ptr::null_mut());
-    }
-
-    #[test]
-    fn test_close_event() {
-        let boot_services = boot_services!(close_event = efi_close_event);
-
-        extern "efiapi" fn efi_close_event(event: efi::Event) -> efi::Status {
-            assert_eq!(1, event as usize);
-            efi::Status::SUCCESS
-        }
-
-        let event = 1_usize as efi::Event;
-        let status = boot_services.close_event(event);
-        assert!(matches!(status, Ok(())));
-    }
-
-    #[test]
-    #[should_panic = "function not initialize."]
-    fn test_signal_event_not_init() {
-        let boot_services = boot_services!();
-        let _ = boot_services.signal_event(ptr::null_mut());
-    }
-
-    #[test]
-    fn test_signal_event() {
-        let boot_services = boot_services!(signal_event = efi_signal_event);
-
-        extern "efiapi" fn efi_signal_event(event: efi::Event) -> efi::Status {
-            assert_eq!(1, event as usize);
-            efi::Status::SUCCESS
-        }
-
-        let event = 1_usize as efi::Event;
-        let status = boot_services.signal_event(event);
-        assert!(matches!(status, Ok(())));
-    }
-
-    #[test]
-    #[should_panic = "function not initialize."]
-    fn test_wait_for_event_not_init() {
-        let boot_services = boot_services!();
-        let mut events = vec![];
-        let _ = boot_services.wait_for_event(&mut events);
-    }
-
-    #[test]
-    fn test_wait_for_event() {
-        let boot_services = boot_services!(wait_for_event = efi_wait_for_event);
-
-        extern "efiapi" fn efi_wait_for_event(
-            number_of_event: usize,
-            events: *mut efi::Event,
-            index: *mut usize,
-        ) -> efi::Status {
-            assert_eq!(2, number_of_event);
-            assert_ne!(ptr::null_mut(), events);
-
-            unsafe { ptr::write(index, 1) }
-            efi::Status::SUCCESS
-        }
-
-        let mut events = [1_usize as efi::Event, 2_usize as efi::Event];
-        let status = boot_services.wait_for_event(&mut events);
-        assert!(matches!(status, Ok(1)));
-    }
-
-    #[test]
-    #[should_panic = "function not initialize."]
-    fn test_check_event_not_init() {
-        let boot_services = boot_services!();
-        let _ = boot_services.check_event(ptr::null_mut());
-    }
-
-    #[test]
-    fn test_check_event() {
-        let boot_services = boot_services!(check_event = efi_check_event);
-
-        extern "efiapi" fn efi_check_event(event: efi::Event) -> efi::Status {
-            assert_eq!(1, event as usize);
-            efi::Status::SUCCESS
-        }
-
-        let event = 1_usize as efi::Event;
-        let status = boot_services.check_event(event);
-        assert!(matches!(status, Ok(())));
-    }
-
-    #[test]
-    #[should_panic = "function not initialize."]
-    fn test_set_timer_not_init() {
-        let boot_services = boot_services!();
-        let _ = boot_services.set_timer(ptr::null_mut(), EventTimerType::Relative, 0);
-    }
-
-    #[test]
-    fn test_set_timer() {
-        let boot_services = boot_services!(set_timer = efi_set_timer);
-
-        extern "efiapi" fn efi_set_timer(event: efi::Event, r#type: efi::TimerDelay, trigger_time: u64) -> efi::Status {
-            assert_eq!(1, event as usize);
-            assert_eq!(efi::TIMER_PERIODIC, r#type);
-            assert_eq!(200, trigger_time);
-            efi::Status::SUCCESS
-        }
-
-        let event = 1_usize as efi::Event;
-        let status = boot_services.set_timer(event, EventTimerType::Periodic, 200);
-        assert!(matches!(status, Ok(())));
-    }
-
-    #[test]
-    fn test_raise_tpl_guarded() {
-        let boot_services = boot_services!(raise_tpl = efi_raise_tpl, restore_tpl = efi_restore_tpl);
-
-        static CURRENT_TPL: AtomicUsize = AtomicUsize::new(efi::TPL_APPLICATION);
-
-        extern "efiapi" fn efi_raise_tpl(tpl: efi::Tpl) -> efi::Tpl {
-            assert_eq!(efi::TPL_NOTIFY, tpl);
-            CURRENT_TPL.swap(tpl, Ordering::Relaxed)
-        }
-
-        extern "efiapi" fn efi_restore_tpl(tpl: efi::Tpl) {
-            assert_eq!(efi::TPL_APPLICATION, tpl);
-            CURRENT_TPL.swap(tpl, Ordering::Relaxed);
-        }
-
-        let guard = boot_services.raise_tpl_guarded(Tpl::NOTIFY);
-        assert_eq!(Tpl::APPLICATION, guard.retore_tpl);
-        assert_eq!(efi::TPL_NOTIFY, CURRENT_TPL.load(Ordering::Relaxed));
-        drop(guard);
-        assert_eq!(efi::TPL_APPLICATION, CURRENT_TPL.load(Ordering::Relaxed));
-    }
-
-    #[test]
-    #[should_panic = "function not initialize."]
-    fn test_raise_tpl_not_init() {
-        let boot_services = boot_services!();
-        let _ = boot_services.raise_tpl(Tpl::CALLBACK);
-    }
-
-    #[test]
-    fn test_raise_tpl() {
-        let boot_services = boot_services!(raise_tpl = efi_raise_tpl);
-
-        extern "efiapi" fn efi_raise_tpl(tpl: efi::Tpl) -> efi::Tpl {
-            assert_eq!(efi::TPL_NOTIFY, tpl);
-            efi::TPL_APPLICATION
-        }
-
-        let status = boot_services.raise_tpl(Tpl::NOTIFY);
-        assert_eq!(Tpl::APPLICATION, status);
-    }
-
-    #[test]
-    #[should_panic = "function not initialize."]
-    fn test_restore_tpl_not_init() {
-        let boot_services = boot_services!();
-        let _ = boot_services.restore_tpl(Tpl::APPLICATION);
-    }
-
-    #[test]
-    fn test_restore_tpl() {
-        let boot_services = boot_services!(restore_tpl = efi_restore_tpl);
-
-        extern "efiapi" fn efi_restore_tpl(tpl: efi::Tpl) {
-            assert_eq!(efi::TPL_APPLICATION, tpl);
-        }
-
-        boot_services.restore_tpl(Tpl::APPLICATION);
-    }
-
-    #[test]
-    #[should_panic = "function not initialize."]
-    fn test_allocate_pages_not_init() {
-        let boot_services = boot_services!();
-        let _ = boot_services.allocate_pages(AllocType::AnyPage, MemoryType::ACPI_MEMORY_NVS, 0);
-    }
-
-    #[test]
-    fn test_allocate_pages() {
-        let boot_services = boot_services!(allocate_pages = efi_allocate_pages);
-
-        extern "efiapi" fn efi_allocate_pages(
-            alloc_type: u32,
-            mem_type: u32,
-            nb_pages: usize,
-            memory: *mut u64,
-        ) -> efi::Status {
-            let expected_alloc_type: efi::AllocateType = AllocType::AnyPage.into();
-            assert_eq!(expected_alloc_type, alloc_type);
-            let expected_mem_type: efi::MemoryType = MemoryType::MEMORY_MAPPED_IO.into();
-            assert_eq!(expected_mem_type, mem_type);
-            assert_eq!(4, nb_pages);
-            assert_ne!(ptr::null_mut(), memory);
-            assert_eq!(0, unsafe { *memory });
-            unsafe { ptr::write(memory, 17) }
-            efi::Status::SUCCESS
-        }
-
-        let status = boot_services.allocate_pages(AllocType::AnyPage, MemoryType::MEMORY_MAPPED_IO, 4);
-
-        assert!(matches!(status, Ok(17)));
-    }
-
-    #[test]
-    fn test_allocate_pages_at_specific_address() {
-        let boot_services = boot_services!(allocate_pages = efi_allocate_pages);
-
-        extern "efiapi" fn efi_allocate_pages(
-            alloc_type: u32,
-            mem_type: u32,
-            nb_pages: usize,
-            memory: *mut u64,
-        ) -> efi::Status {
-            let expected_alloc_type: efi::AllocateType = AllocType::Address(17).into();
-            assert_eq!(expected_alloc_type, alloc_type);
-            let expected_mem_type: efi::MemoryType = MemoryType::MEMORY_MAPPED_IO.into();
-            assert_eq!(expected_mem_type, mem_type);
-            assert_eq!(4, nb_pages);
-            assert_ne!(ptr::null_mut(), memory);
-            assert_eq!(17, unsafe { *memory });
-            efi::Status::SUCCESS
-        }
-
-        let status = boot_services.allocate_pages(AllocType::Address(17), MemoryType::MEMORY_MAPPED_IO, 4);
-        assert!(matches!(status, Ok(17)));
-    }
-
-    #[test]
-    fn test_free_pages() {
-        let boot_services = boot_services!(free_pages = efi_free_pages);
-
-        extern "efiapi" fn efi_free_pages(address: efi::PhysicalAddress, nb_pages: usize) -> efi::Status {
-            assert_eq!(address, 0x100000);
-            assert_eq!(nb_pages, 10);
-
-            efi::Status::SUCCESS
-        }
-
-        let status = boot_services.free_pages(0x100000, 10);
-        assert!(matches!(status, Ok(())));
-    }
-
-    #[test]
-<<<<<<< HEAD
-    fn test_locate_protocol() {
-        const DEVICE_PATH_PROTOCOL: protocol_handler::DevicePath = protocol_handler::DevicePath {};
-        use r_efi::protocols::device_path;
-        static DEVICE_PATH_PROTOCOL_INTERFACE: device_path::Protocol = unsafe { MaybeUninit::zeroed().assume_init() };
-        let boot_services = boot_services!(locate_protocol = efi_locate_protocol);
-
-        extern "efiapi" fn efi_locate_protocol(
-            protocol_guid: *mut efi::Guid,
-            registration: *mut c_void,
-            interface: *mut *mut c_void,
-        ) -> efi::Status {
-            unsafe {
-                assert!(!protocol_guid.is_null(), "Protocol guid should not be null");
-                assert!(registration.is_null(), "Registration should be a null pointer");
-                assert!(!interface.is_null(), "Interface should not be a null pointer");
-                assert_eq!(
-                    protocol_guid.as_mut().unwrap(),
-                    &device_path::PROTOCOL_GUID,
-                    "Protocol guid should have been Device Path guid"
-                );
-                let device_path_interface = interface as *mut *mut device_path::Protocol;
-
-                *device_path_interface =
-                    &DEVICE_PATH_PROTOCOL_INTERFACE as *const device_path::Protocol as *mut device_path::Protocol;
-            }
-
-            efi::Status::SUCCESS
-        }
-
-        let result = boot_services.locate_protocol(&DEVICE_PATH_PROTOCOL, None);
-        assert!(matches!(result, Ok(Some(protocol)) if std::ptr::eq(protocol, &DEVICE_PATH_PROTOCOL_INTERFACE)));
-    }
-
-    #[test]
-    fn test_locate_protocol_indicator_protocol() {
-        const DEVICE_PATH_PROTOCOL: protocol_handler::DevicePath = protocol_handler::DevicePath {};
-        let boot_services = boot_services!(locate_protocol = efi_locate_protocol);
-
-        extern "efiapi" fn efi_locate_protocol(
-            protocol_guid: *mut efi::Guid,
-            registration: *mut c_void,
-            interface: *mut *mut c_void,
-        ) -> efi::Status {
-            use r_efi::protocols::device_path;
-            unsafe {
-                assert!(!protocol_guid.is_null(), "Protocol guid should not be null");
-                assert!(registration.is_null(), "Registration should be a null pointer");
-                assert!(!interface.is_null(), "Interface should not be a null pointer");
-                assert_eq!(
-                    protocol_guid.as_mut().unwrap(),
-                    &device_path::PROTOCOL_GUID,
-                    "Protocol guid should have been Device Path guid"
-                );
-                let device_path_interface = interface as *mut *mut device_path::Protocol;
-
-                // set to null to simulate an indicator protocol
-                *device_path_interface = core::ptr::null_mut() as *mut device_path::Protocol;
-            }
-
-            efi::Status::SUCCESS
-        }
-
-        let result = boot_services.locate_protocol(&DEVICE_PATH_PROTOCOL, None);
-        assert!(matches!(result, Ok(None)));
-=======
-    fn test_allocate_pool() {
-        let boot_services = boot_services!(allocate_pool = efi_allocate_pool);
-
-        extern "efiapi" fn efi_allocate_pool(
-            mem_type: efi::MemoryType,
-            size: usize,
-            buffer: *mut *mut c_void,
-        ) -> efi::Status {
-            let expected_mem_type: efi::MemoryType = MemoryType::MEMORY_MAPPED_IO.into();
-            assert_eq!(mem_type, expected_mem_type);
-            assert_eq!(size, 10);
-            unsafe { ptr::write(buffer, 0x55AA as *mut c_void) };
-            efi::Status::SUCCESS
-        }
-
-        let status = boot_services.allocate_pool(MemoryType::MEMORY_MAPPED_IO, 10);
-        assert_eq!(status, Ok(0x55AA as *mut u8));
-    }
-
-    #[test]
-    fn test_free_pool() {
-        let boot_services = boot_services!(free_pool = efi_free_pool);
-
-        extern "efiapi" fn efi_free_pool(buffer: *mut c_void) -> efi::Status {
-            if buffer.is_null() {
-                return efi::Status::INVALID_PARAMETER;
-            } else {
-                assert_eq!(buffer, 0xffff0000 as *mut u8 as *mut c_void);
-                return efi::Status::SUCCESS;
-            }
-        }
-
-        // positive test
-        let status = boot_services.free_pool(0xffff0000 as *mut u8);
-        assert_eq!(status, Ok(()));
-
-        // negative test
-        let status = boot_services.free_pool(ptr::null_mut());
-        assert_eq!(status, Err(efi::Status::INVALID_PARAMETER));
->>>>>>> ee69ceb7
-    }
-}
+#![cfg_attr(all(not(test), not(feature = "mockall")), no_std)]
+
+#[cfg(feature = "global_allocator")]
+pub mod global_allocator;
+
+extern crate alloc;
+
+pub mod allocation;
+pub mod boxed;
+pub mod event;
+pub mod protocol_handler;
+pub mod static_ptr;
+pub mod tpl;
+
+#[cfg(any(test, feature = "mockall"))]
+use mockall::automock;
+
+use alloc::vec::Vec;
+use core::{
+    any::{Any, TypeId},
+    ffi::c_void,
+    marker::PhantomData,
+    mem::{self, MaybeUninit},
+    option::Option,
+    ptr,
+    sync::atomic::{AtomicPtr, Ordering},
+};
+use static_ptr::{StaticPtr, StaticPtrMut};
+
+use r_efi::efi;
+
+use allocation::{AllocType, MemoryMap, MemoryType};
+use boxed::BootServicesBox;
+use event::{EventNotifyCallback, EventTimerType, EventType};
+use protocol_handler::{HandleSearchType, Protocol, Registration};
+use tpl::{Tpl, TplGuard};
+
+/// This is the boot services used in the UEFI.
+/// it wraps an atomic ptr to [`efi::BootServices`]
+#[derive(Debug)]
+pub struct StandardBootServices<'a> {
+    efi_boot_services: AtomicPtr<efi::BootServices>,
+    _lifetime_marker: PhantomData<&'a efi::BootServices>,
+}
+
+impl<'a> StandardBootServices<'a> {
+    /// Create a new StandardBootServices with the provided [efi::BootServices].
+    pub const fn new(efi_boot_services: &'a efi::BootServices) -> Self {
+        // The efi::BootServices is only read, that is why we use a non mutable reference.
+        Self {
+            efi_boot_services: AtomicPtr::new(efi_boot_services as *const _ as *mut _),
+            _lifetime_marker: PhantomData,
+        }
+    }
+
+    /// Create a new StandardBootServices that is uninitialized.
+    /// The struct need to be initialize later with [Self::initialize], otherwise, subsequent call will panic.
+    pub const fn new_uninit() -> Self {
+        Self { efi_boot_services: AtomicPtr::new(ptr::null_mut()), _lifetime_marker: PhantomData }
+    }
+
+    /// Initialize the StandardBootServices with a reference to [efi::BootServices].
+    /// # Panics
+    /// This function will panic if already initialize.
+    pub fn initialize(&'a self, efi_boot_services: &'a efi::BootServices) {
+        if self.efi_boot_services.load(Ordering::Relaxed).is_null() {
+            // The efi::BootServices is only read, that is why we use a non mutable reference.
+            self.efi_boot_services.store(efi_boot_services as *const _ as *mut _, Ordering::SeqCst)
+        } else {
+            panic!("Boot services is already initialize.")
+        }
+    }
+
+    /// # Panics
+    /// This function will panic if it was not initialize.
+    fn efi_boot_services(&self) -> &efi::BootServices {
+        // SAFETY: This pointer is assume to be a valid efi::BootServices pointer since the only way to set it was via an efi::BootServices reference.
+        unsafe {
+            self.efi_boot_services.load(Ordering::SeqCst).as_ref::<'a>().expect("Boot services is not initialize.")
+        }
+    }
+}
+
+///SAFETY: StandardBootServices uses an atomic ptr to access the BootServices.
+unsafe impl Sync for StandardBootServices<'static> {}
+///SAFETY: When the lifetime is `'static`, the pointer is guaranteed to stay valid.
+unsafe impl Send for StandardBootServices<'static> {}
+
+/// Functions that are available *before* a successful call to EFI_BOOT_SERVICES.ExitBootServices().
+#[cfg_attr(any(test, feature = "mockall"), automock)]
+pub trait BootServices: Sized {
+    /// Create an event.
+    ///
+    /// [UEFI Spec Documentation: 7.1.1. EFI_BOOT_SERVICES.CreateEvent()](https://uefi.org/specs/UEFI/2.10/07_Services_Boot_Services.html#efi-boot-services-createevent)
+    fn create_event<T>(
+        &self,
+        event_type: EventType,
+        notify_tpl: Tpl,
+        notify_function: Option<EventNotifyCallback<T>>,
+        notify_context: T,
+    ) -> Result<efi::Event, efi::Status>
+    where
+        T: StaticPtr + 'static,
+        <T as StaticPtr>::Pointee: Sized + 'static,
+    {
+        //SAFETY: ['StaticPtr`] generic is used to guaranteed that rust borowing and rules are meet.
+        unsafe {
+            self.create_event_unchecked(
+                event_type,
+                notify_tpl,
+                mem::transmute(notify_function),
+                notify_context.into_raw() as *mut <T as StaticPtr>::Pointee,
+            )
+        }
+    }
+
+    /// Prefer normal [`BootServices::create_event`] when possible.
+    ///
+    /// # Safety
+    ///
+    /// When calling this method, you have to make sure that *notify_context* pointer is **null** or all of the following is true:
+    /// * The pointer must be properly aligned.
+    /// * It must be "dereferenceable" into type `T`
+    /// * It must remain a valid pointer for the lifetime of the event.
+    /// * You must enforce Rust’s borrowing[^borrowing rules] rules rules.
+    ///
+    /// [^borrowing rules]:
+    /// [Rust By Example Book: 15.3. Borrowing](https://doc.rust-lang.org/beta/rust-by-example/scope/borrow.html)
+    unsafe fn create_event_unchecked<T: Sized + 'static>(
+        &self,
+        event_type: EventType,
+        notify_tpl: Tpl,
+        notify_function: Option<EventNotifyCallback<*mut T>>,
+        notify_context: *mut T,
+    ) -> Result<efi::Event, efi::Status>;
+
+    /// Create an event in a group.
+    ///
+    /// [UEFI Spec Documentation: 7.1.2. EFI_BOOT_SERVICES.CreateEventEx()](https://uefi.org/specs/UEFI/2.10/07_Services_Boot_Services.html#efi-boot-services-createeventex)
+    fn create_event_ex<T>(
+        &self,
+        event_type: EventType,
+        notify_tpl: Tpl,
+        notify_function: Option<EventNotifyCallback<T>>,
+        notify_context: T,
+        event_group: &'static efi::Guid,
+    ) -> Result<efi::Event, efi::Status>
+    where
+        T: StaticPtr + 'static,
+        <T as StaticPtr>::Pointee: Sized + 'static,
+    {
+        //SAFETY: [`StaticPtr`] generic is used to guaranteed that rust borowing and rules are meet.
+        unsafe {
+            self.create_event_ex_unchecked(
+                event_type,
+                notify_tpl.into(),
+                mem::transmute(notify_function),
+                notify_context.into_raw() as *mut <T as StaticPtr>::Pointee,
+                event_group,
+            )
+        }
+    }
+
+    /// Prefer normal [`BootServices::create_event_ex`] when possible.
+    ///
+    /// # Safety
+    ///
+    /// Make sure to comply to the same constraint as [`BootServices::create_event_unchecked`]
+    unsafe fn create_event_ex_unchecked<T: Sized + 'static>(
+        &self,
+        event_type: EventType,
+        notify_tpl: Tpl,
+        notify_function: EventNotifyCallback<*mut T>,
+        notify_context: *mut T,
+        event_group: &'static efi::Guid,
+    ) -> Result<efi::Event, efi::Status>;
+
+    /// Close an event.
+    ///
+    /// [UEFI Spec Documentation: 7.1.3. EFI_BOOT_SERVICES.CloseEvent()](https://uefi.org/specs/UEFI/2.10/07_Services_Boot_Services.html#efi-boot-services-closeevent)
+    ///
+    /// [^note]: It is safe to call *close_event* in the notify function.
+    fn close_event(&self, event: efi::Event) -> Result<(), efi::Status>;
+
+    /// Signals an event.
+    ///
+    /// [UEFI Spec Documentation: 7.1.4. EFI_BOOT_SERVICES.SignalEvent()](https://uefi.org/specs/UEFI/2.10/07_Services_Boot_Services.html#efi-boot-services-signalevent)
+    fn signal_event(&self, event: efi::Event) -> Result<(), efi::Status>;
+
+    /// Stops execution until an event is signaled.
+    ///
+    /// [UEFI Spec Documentation: 7.1.5. EFI_BOOT_SERVICES.WaitForEvent()](https://uefi.org/specs/UEFI/2.10/07_Services_Boot_Services.html#efi-boot-services-waitforevent)
+    fn wait_for_event(&self, events: &mut [efi::Event]) -> Result<usize, efi::Status>;
+
+    /// Checks whether an event is in the signaled state.
+    ///
+    /// [UEFI Spec Documentation: 7.1.6. EFI_BOOT_SERVICES.CheckEvent()](https://uefi.org/specs/UEFI/2.10/07_Services_Boot_Services.html#efi-boot-services-checkevent)
+    fn check_event(&self, event: efi::Event) -> Result<(), efi::Status>;
+
+    /// Sets the type of timer and the trigger time for a timer event.
+    ///
+    /// [UEFI Spec Documentation: 7.1.7. EFI_BOOT_SERVICES.SetTimer()](https://uefi.org/specs/UEFI/2.10/07_Services_Boot_Services.html#efi-boot-services-settimer)
+    fn set_timer(&self, event: efi::Event, timer_type: EventTimerType, trigger_time: u64) -> Result<(), efi::Status>;
+
+    /// Raises a task's priority level and returns a [`TplGuard`] that will restore the tpl when dropped.
+    ///
+    /// See [`BootServices::raise_tpl`] and [`BootServices::restore_tpl`] for more details.
+    fn raise_tpl_guarded<'a>(&'a self, tpl: Tpl) -> TplGuard<'a, Self> {
+        TplGuard { boot_services: self, retore_tpl: self.raise_tpl(tpl) }
+    }
+
+    /// Raises a task’s priority level and returns its previous level.
+    ///
+    /// [UEFI Spec Documentation: 7.1.8. EFI_BOOT_SERVICES.RaiseTPL()](https://uefi.org/specs/UEFI/2.10/07_Services_Boot_Services.html#efi-boot-services-raisetpl)
+    fn raise_tpl(&self, tpl: Tpl) -> Tpl;
+
+    /// Restores a task’s priority level to its previous value.
+    ///
+    /// [UEFI Spec Documentation: 7.1.9. EFI_BOOT_SERVICES.RestoreTPL()](https://uefi.org/specs/UEFI/2.10/07_Services_Boot_Services.html#efi-boot-services-restoretpl)
+    fn restore_tpl(&self, tpl: Tpl);
+
+    /// Allocates memory pages from the system.
+    ///
+    /// [UEFI Spec Documentation: 7.2.1. EFI_BOOT_SERVICES.AllocatePages()](https://uefi.org/specs/UEFI/2.10/07_Services_Boot_Services.html#efi-boot-services-allocatepages)
+    fn allocate_pages(
+        &self,
+        alloc_type: AllocType,
+        memory_type: MemoryType,
+        nb_pages: usize,
+    ) -> Result<usize, efi::Status>;
+
+    /// Frees memory pages.
+    ///
+    /// [UEFI Spec Documentation: 7.2.2. EFI_BOOT_SERVICES.FreePages()](https://uefi.org/specs/UEFI/2.10/07_Services_Boot_Services.html#efi-boot-services-freepages)
+    fn free_pages(&self, address: usize, nb_pages: usize) -> Result<(), efi::Status>;
+
+    /// Returns the current memory map.
+    ///
+    /// [UEFI Spec Documentation: 7.2.3. EFI_BOOT_SERVICES.GetMemoryMap()](https://uefi.org/specs/UEFI/2.10/07_Services_Boot_Services.html#efi-boot-services-getmemorymap)
+    fn get_memory_map<'a>(&'a self) -> Result<MemoryMap<'a, Self>, (efi::Status, usize)>;
+
+    /// Allocates pool memory.
+    ///
+    /// [UEFI Spec Documentation: 7.2.4. EFI_BOOT_SERVICES.AllocatePool()](https://uefi.org/specs/UEFI/2.10/07_Services_Boot_Services.html#efi-boot-services-allocatepool)
+    fn allocate_pool(&self, pool_type: MemoryType, size: usize) -> Result<*mut u8, efi::Status>;
+
+    /// Allocates pool memory casted as given type.
+    fn allocate_pool_for_type<T: 'static>(&self, pool_type: MemoryType) -> Result<*mut T, efi::Status> {
+        let ptr = self.allocate_pool(pool_type, mem::size_of::<T>())?;
+        Ok(ptr as *mut T)
+    }
+
+    /// Returns pool memory to the system.
+    ///
+    /// [UEFI Spec Documentation: 7.2.5. EFI_BOOT_SERVICES.FreePool()](https://uefi.org/specs/UEFI/2.10/07_Services_Boot_Services.html#efi-boot-services-freepool)
+    fn free_pool(&self, buffer: *mut u8) -> Result<(), efi::Status>;
+
+    /// Installs a protocol interface on a device handle.
+    /// If the handle does not exist, it is created and added to the list of handles in the system.
+    ///
+    /// [UEFI Spec Documentation: 7.3.2. EFI_BOOT_SERVICES.InstallProtocolInterface()](https://uefi.org/specs/UEFI/2.10/07_Services_Boot_Services.html#efi-boot-services-installprotocolinterface)
+    fn install_protocol_interface<P: Protocol<Interface = I> + 'static, I: Any + 'static>(
+        &self,
+        handle: Option<efi::Handle>,
+        protocol: &P,
+        interface: &'static mut I,
+    ) -> Result<efi::Handle, efi::Status> {
+        let interface_ptr = match (interface as &dyn Any).downcast_ref::<()>() {
+            Some(()) => ptr::null_mut(),
+            None => interface as *mut _ as *mut c_void,
+        };
+        //SAFETY: The generic Protocol ensure that the interface is the right type for the specified protocol.
+        unsafe { self.install_protocol_interface_unchecked(handle, protocol.protocol_guid(), interface_ptr) }
+    }
+
+    /// Prefer normal [`BootServices::install_protocol_interface`] when possible.
+    ///
+    /// # Safety
+    ///
+    /// When calling this method, you have to make sure that if *interface* pointer is non-null, it is adhereing to
+    /// the structure associated with the protocol.  
+    unsafe fn install_protocol_interface_unchecked(
+        &self,
+        handle: Option<efi::Handle>,
+        protocol: &'static efi::Guid,
+        interface: *mut c_void,
+    ) -> Result<efi::Handle, efi::Status>;
+
+    /// Removes a protocol interface from a device handle.
+    ///
+    /// [UEFI Spec Documentation: 7.3.3. EFI_BOOT_SERVICES.UninstallProtocolInterface()](https://uefi.org/specs/UEFI/2.10/07_Services_Boot_Services.html#efi-boot-services-uninstallprotocolinterface)
+    fn uninstall_protocol_interface<P: Protocol<Interface = I> + 'static, I: Any + 'static>(
+        &self,
+        handle: efi::Handle,
+        protocol: &P,
+        interface: &'static mut I,
+    ) -> Result<(), efi::Status> {
+        let interface_ptr = match (interface as &dyn Any).downcast_ref::<()>() {
+            Some(()) => ptr::null_mut(),
+            None => interface as *mut _ as *mut c_void,
+        };
+        //SAFETY: The generic Protocol ensure that the interface is the right type for the specified protocol.
+        unsafe { self.uninstall_protocol_interface_unchecked(handle, protocol.protocol_guid(), interface_ptr) }
+    }
+
+    /// Prefer normal [`BootServices::uninstall_protocol_interface`] when possible.
+    ///
+    /// # Safety
+    ///
+    unsafe fn uninstall_protocol_interface_unchecked(
+        &self,
+        handle: efi::Handle,
+        protocol: &'static efi::Guid,
+        interface: *mut c_void,
+    ) -> Result<(), efi::Status>;
+
+    /// Reinstalls a protocol interface on a device handle.
+    ///
+    /// [UEFI Spec Documentation: 7.3.4. EFI_BOOT_SERVICES.ReinstallProtocolInterface()](https://uefi.org/specs/UEFI/2.10/07_Services_Boot_Services.html#efi-boot-services-reinstallprotocolinterface)
+    fn reinstall_protocol_interface<P: Protocol<Interface = I> + 'static, I: 'static>(
+        &self,
+        handle: efi::Handle,
+        protocol: &P,
+        old_protocol_interface: &'static mut I,
+        new_protocol_interface: &'static mut I,
+    ) -> Result<(), efi::Status> {
+        let old_protocol_interface_ptr;
+        let new_protocol_interface_ptr;
+        if TypeId::of::<I>() == TypeId::of::<()>() {
+            old_protocol_interface_ptr = ptr::null_mut();
+            new_protocol_interface_ptr = ptr::null_mut();
+        } else {
+            old_protocol_interface_ptr = old_protocol_interface as *mut _ as *mut c_void;
+            new_protocol_interface_ptr = new_protocol_interface as *mut _ as *mut c_void;
+        }
+        //SAFETY: The generic Protocol ensure that the interfaces is the right type for the specified protocol.
+        unsafe {
+            self.reinstall_protocol_interface_unchecked(
+                handle,
+                protocol.protocol_guid(),
+                old_protocol_interface_ptr,
+                new_protocol_interface_ptr,
+            )
+        }
+    }
+
+    /// Prefer normal [`BootServices::reinstall_protocol_interface`] when possible.
+    ///
+    /// # Safety
+    /// When calling this method, you have to make sure that if *new_protocol_interface* pointer is non-null, it is adhereing to
+    /// the structure associated with the protocol.  
+    unsafe fn reinstall_protocol_interface_unchecked(
+        &self,
+        handle: efi::Handle,
+        protocol: &'static efi::Guid,
+        old_protocol_interface: *mut c_void,
+        new_protocol_interface: *mut c_void,
+    ) -> Result<(), efi::Status>;
+
+    /// Creates an event that is to be signaled whenever an interface is installed for a specified protocol.
+    ///
+    /// [UEFI Spec Documentation: 7.3.5. EFI_BOOT_SERVICES.RegisterProtocolNotify()](https://uefi.org/specs/UEFI/2.10/07_Services_Boot_Services.html#efi-boot-services-registerprotocolnotify)
+    fn register_protocol_notify(
+        &self,
+        protocol: &'static efi::Guid,
+        event: efi::Event,
+    ) -> Result<Registration, efi::Status>;
+
+    /// Returns an array of handles that support a specified protocol.
+    ///
+    /// [UEFI Spec Documentation: 7.3.6. EFI_BOOT_SERVICES.LocateHandle()](https://uefi.org/specs/UEFI/2.10/07_Services_Boot_Services.html#efi-boot-services-locatehandle)
+    fn locate_handle<'a>(
+        &'a self,
+        search_type: HandleSearchType,
+    ) -> Result<BootServicesBox<'a, [efi::Handle], Self>, efi::Status>;
+
+    /// Queries a handle to determine if it supports a specified protocol.
+    ///
+    /// [UEFI Spec Documentation: 7.3.7. EFI_BOOT_SERVICES.HandleProtocol()](https://uefi.org/specs/UEFI/2.10/07_Services_Boot_Services.html#efi-boot-services-handleprotocol)
+    fn handle_protocol<P: Protocol<Interface = I> + 'static, I: 'static>(
+        &self,
+        handle: efi::Handle,
+        protocol: &P,
+    ) -> Result<&'static mut I, efi::Status> {
+        //SAFETY: The generic Protocol ensure that the interfaces is the right type for the specified protocol.
+        unsafe {
+            self.handle_protocol_unchecked(handle, protocol.protocol_guid()).map(|i| (i as *mut I).as_mut().unwrap())
+        }
+    }
+
+    /// Prefer normal [`BootServices::handle_protocol`] when possible.
+    ///
+    /// # Safety
+    ///
+    unsafe fn handle_protocol_unchecked(
+        &self,
+        handle: efi::Handle,
+        protocol: &efi::Guid,
+    ) -> Result<*mut c_void, efi::Status>;
+
+    /// Locates the handle to a device on the device path that supports the specified protocol.
+    ///
+    /// # Safety
+    ///
+    /// [UEFI Spec Documentation: 7.3.8. EFI_BOOT_SERVICES.LocateDevicePath()](https://uefi.org/specs/UEFI/2.10/07_Services_Boot_Services.html#efi-boot-services-locatedevicepath)
+    unsafe fn locate_device_path(
+        &self,
+        protocol: &efi::Guid,
+        device_path: *mut *mut efi::protocols::device_path::Protocol,
+    ) -> Result<efi::Handle, efi::Status>;
+
+    /// Queries a handle to determine if it supports a specified protocol.
+    /// If the protocol is supported by the handle, it opens the protocol on behalf of the calling agent.
+    ///
+    /// [UEFI Spec Documentation: 7.3.9. EFI_BOOT_SERVICES.OpenProtocol()](https://uefi.org/specs/UEFI/2.10/07_Services_Boot_Services.html#efi-boot-services-openprotocol)
+    fn open_protocol<P: Protocol<Interface = I> + 'static, I: 'static>(
+        &self,
+        handle: efi::Handle,
+        protocol: &P,
+        agent_handle: efi::Handle,
+        controller_handle: efi::Handle,
+        attribute: u32,
+    ) -> Result<Option<&'static mut I>, efi::Status> {
+        //SAFETY: The generic Protocol ensure that the interfaces is the right type for the specified protocol.
+        unsafe {
+            self.open_protocol_unchecked(handle, protocol, agent_handle, controller_handle, attribute)
+                .map(|i| (i as *mut I).as_mut())
+        }
+    }
+
+    /// Prefer normal [`BootServices::open_protocol`] when possible.
+    ///
+    /// # Safety
+    ///
+    /// When calling this method, you have to make sure that if *agent_handle* pointer is non-null.  
+    unsafe fn open_protocol_unchecked(
+        &self,
+        handle: efi::Handle,
+        protocol: &efi::Guid,
+        agent_handle: efi::Handle,
+        controller_handle: efi::Handle,
+        attribute: u32,
+    ) -> Result<*mut c_void, efi::Status>;
+
+    /// Closes a protocol on a handle that was previously opened.
+    ///
+    /// [UEFI Spec Documentation: 7.3.10. EFI_BOOT_SERVICES.CloseProtocol()](https://uefi.org/specs/UEFI/2.10/07_Services_Boot_Services.html#efi-boot-services-closeprotocol)
+    fn close_protocol(
+        &self,
+        handle: efi::Handle,
+        protocol: &efi::Guid,
+        agent_handle: efi::Handle,
+        controller_handle: efi::Handle,
+    ) -> Result<(), efi::Status>;
+
+    /// Retrieves the list of agents that currently have a protocol interface opened.
+    ///
+    /// [UEFI Spec Documentation: 7.3.11. EFI_BOOT_SERVICES.OpenProtocolInformation()](https://uefi.org/specs/UEFI/2.10/07_Services_Boot_Services.html#efi-boot-services-openprotocolinformation)
+    fn open_protocol_information<'a>(
+        &'a self,
+        handle: efi::Handle,
+        protocol: &efi::Guid,
+    ) -> Result<BootServicesBox<'a, [efi::OpenProtocolInformationEntry], Self>, efi::Status>;
+
+    /// Connects one or more drivers to a controller.
+    ///
+    /// # Safety
+    ///
+    /// When calling this method, you have to make sure that *driver_image_handle*'s last entry is null per UEFI specification.
+    ///  
+    /// [UEFI Spec Documentation: 7.3.12. EFI_BOOT_SERVICES.ConnectController()](https://uefi.org/specs/UEFI/2.10/07_Services_Boot_Services.html#efi-boot-services-connectcontroller)
+    unsafe fn connect_controller(
+        &self,
+        controller_handle: efi::Handle,
+        driver_image_handle: Vec<efi::Handle>,
+        remaining_device_path: *mut efi::protocols::device_path::Protocol,
+        recursive: bool,
+    ) -> Result<(), efi::Status>;
+
+    /// Disconnects one or more drivers from a controller.
+    ///
+    /// [UEFI Spec Documentation: 7.3.13. EFI_BOOT_SERVICES.DisconnectController()](https://uefi.org/specs/UEFI/2.10/07_Services_Boot_Services.html#efi-boot-services-disconnectcontroller)
+    fn disconnect_controller(
+        &self,
+        controller_handle: efi::Handle,
+        driver_image_handle: Option<efi::Handle>,
+        child_handle: Option<efi::Handle>,
+    ) -> Result<(), efi::Status>;
+
+    /// Retrieves the list of protocol interface GUIDs that are installed on a handle in a buffer allocated from pool.
+    ///
+    /// [UEFI Spec Documentation: 7.3.14. EFI_BOOT_SERVICES.ProtocolsPerHandle()](https://uefi.org/specs/UEFI/2.10/07_Services_Boot_Services.html#efi-boot-services-protocolsperhandle)
+    fn protocols_per_handle<'a>(
+        &'a self,
+        handle: efi::Handle,
+    ) -> Result<BootServicesBox<'a, [efi::Guid], Self>, efi::Status>;
+
+    /// Returns an array of handles that support the requested protocol in a buffer allocated from pool.
+    ///
+    /// [UEFI Spec Documentation: 7.3.15. EFI_BOOT_SERVICES.LocateHandleBuffer()](https://uefi.org/specs/UEFI/2.10/07_Services_Boot_Services.html#efi-boot-services-locatehandlebuffer)
+    fn locate_handle_buffer<'a>(
+        &'a self,
+        search_type: HandleSearchType,
+    ) -> Result<BootServicesBox<'a, [efi::Handle], Self>, efi::Status>;
+
+    /// Returns the first protocol instance that matches the given protocol.
+    ///
+    /// [UEFI Spec Documentation: 7.3.16. EFI_BOOT_SERVICES.LocateProtocol()](https://uefi.org/specs/UEFI/2.10/07_Services_Boot_Services.html#efi-boot-services-locateprotocol)
+    fn locate_protocol<P: Protocol<Interface = I> + 'static, I: 'static>(
+        &self,
+        protocol: &P,
+        registration: Option<Registration>,
+    ) -> Result<Option<&'static mut I>, efi::Status> {
+        //SAFETY: The generic Protocol ensure that the interfaces is the right type for the specified protocol.
+        unsafe {
+            self.locate_protocol_unchecked(
+                protocol.protocol_guid(),
+                registration.map_or(ptr::null_mut(), |r| r.as_ptr()),
+            )
+            .map(|ptr| if ptr.is_null() { None } else { Some((ptr as *mut I).as_mut().unwrap()) })
+        }
+    }
+
+    /// Prefer normal [`BootServices::locate_protocol`] when possible.
+    ///
+    /// # Safety
+    ///
+    unsafe fn locate_protocol_unchecked(
+        &self,
+        protocol: &'static efi::Guid,
+        registration: *mut c_void,
+    ) -> Result<*mut c_void, efi::Status>;
+
+    /// Adds, updates, or removes a configuration table entry from the EFI System Table.
+    ///
+    /// [UEFI Spec Documentation: 7.5.6. EFI_BOOT_SERVICES.InstallConfigurationTable()](https://uefi.org/specs/UEFI/2.10/07_Services_Boot_Services.html#efi-boot-services-installconfigurationtable)
+    fn install_configuration_table<T: StaticPtrMut + 'static>(
+        &self,
+        guid: &efi::Guid,
+        table: T,
+    ) -> Result<(), efi::Status> {
+        unsafe { self.install_configuration_table_unchecked(guid, table.into_raw_mut() as *mut c_void) }
+    }
+
+    /// Prefer normal [`BootServices::install_configuration_table`] when possible.
+    ///
+    /// # Safety
+    ///
+    unsafe fn install_configuration_table_unchecked(
+        &self,
+        guid: &efi::Guid,
+        table: *mut c_void,
+    ) -> Result<(), efi::Status>;
+}
+
+impl BootServices for StandardBootServices<'_> {
+    unsafe fn create_event_unchecked<T: Sized + 'static>(
+        &self,
+        event_type: EventType,
+        notify_tpl: Tpl,
+        notify_function: Option<EventNotifyCallback<*mut T>>,
+        notify_context: *mut T,
+    ) -> Result<efi::Event, efi::Status> {
+        let create_event = self.efi_boot_services().create_event;
+        if create_event as usize == 0 {
+            panic!("function not initialize.")
+        }
+
+        let mut event = MaybeUninit::zeroed();
+        let status = create_event(
+            event_type.into(),
+            notify_tpl.into(),
+            mem::transmute(notify_function),
+            notify_context as *mut c_void,
+            event.as_mut_ptr(),
+        );
+        if status.is_error() {
+            Err(status)
+        } else {
+            Ok(event.assume_init())
+        }
+    }
+
+    unsafe fn create_event_ex_unchecked<T: Sized + 'static>(
+        &self,
+        event_type: EventType,
+        notify_tpl: Tpl,
+        notify_function: EventNotifyCallback<*mut T>,
+        notify_context: *mut T,
+        event_group: &'static efi::Guid,
+    ) -> Result<efi::Event, efi::Status> {
+        let create_event_ex = self.efi_boot_services().create_event_ex;
+        if create_event_ex as usize == 0 {
+            panic!("function not initialize.")
+        }
+
+        let mut event = MaybeUninit::zeroed();
+        let status = create_event_ex(
+            event_type.into(),
+            notify_tpl.into(),
+            mem::transmute(notify_function),
+            notify_context as *mut c_void,
+            event_group as *const _,
+            event.as_mut_ptr(),
+        );
+        if status.is_error() {
+            Err(status)
+        } else {
+            Ok(event.assume_init())
+        }
+    }
+
+    fn close_event(&self, event: efi::Event) -> Result<(), efi::Status> {
+        let close_event = self.efi_boot_services().close_event;
+        if close_event as usize == 0 {
+            panic!("function not initialize.")
+        }
+        match close_event(event) {
+            s if s.is_error() => Err(s),
+            _ => Ok(()),
+        }
+    }
+
+    fn signal_event(&self, event: efi::Event) -> Result<(), efi::Status> {
+        let signal_event = self.efi_boot_services().signal_event;
+        if signal_event as usize == 0 {
+            panic!("function not initialize.")
+        }
+        match signal_event(event) {
+            s if s.is_error() => Err(s),
+            _ => Ok(()),
+        }
+    }
+
+    fn wait_for_event(&self, events: &mut [efi::Event]) -> Result<usize, efi::Status> {
+        let wait_for_event = self.efi_boot_services().wait_for_event;
+        if wait_for_event as usize == 0 {
+            panic!("function not initialize.")
+        }
+        let mut index = MaybeUninit::zeroed();
+        let status = wait_for_event(events.len(), events.as_mut_ptr(), index.as_mut_ptr());
+        if status.is_error() {
+            Err(status)
+        } else {
+            Ok(unsafe { index.assume_init() })
+        }
+    }
+
+    fn check_event(&self, event: efi::Event) -> Result<(), efi::Status> {
+        let check_event = self.efi_boot_services().check_event;
+        if check_event as usize == 0 {
+            panic!("function not initialize.")
+        }
+        match check_event(event) {
+            s if s.is_error() => Err(s),
+            _ => Ok(()),
+        }
+    }
+
+    fn set_timer(&self, event: efi::Event, timer_type: EventTimerType, trigger_time: u64) -> Result<(), efi::Status> {
+        let set_timer = self.efi_boot_services().set_timer;
+        if set_timer as usize == 0 {
+            panic!("function not initialize.")
+        }
+        match set_timer(event, timer_type.into(), trigger_time) {
+            s if s.is_error() => Err(s),
+            _ => Ok(()),
+        }
+    }
+
+    fn raise_tpl(&self, new_tpl: Tpl) -> Tpl {
+        let raise_tpl = self.efi_boot_services().raise_tpl;
+        if raise_tpl as usize == 0 {
+            panic!("function not initialize.")
+        }
+        raise_tpl(new_tpl.into()).into()
+    }
+
+    fn restore_tpl(&self, old_tpl: Tpl) {
+        let restore_tpl = self.efi_boot_services().restore_tpl;
+        if restore_tpl as usize == 0 {
+            panic!("function not initialize.")
+        }
+        restore_tpl(old_tpl.into())
+    }
+
+    fn allocate_pages(
+        &self,
+        alloc_type: AllocType,
+        memory_type: MemoryType,
+        nb_pages: usize,
+    ) -> Result<usize, efi::Status> {
+        let allocate_pages = self.efi_boot_services().allocate_pages;
+        if allocate_pages as usize == 0 {
+            panic!("function not initialize.")
+        }
+
+        let mut memory_address = match alloc_type {
+            AllocType::Address(address) => address,
+            AllocType::MaxAddress(address) => address,
+            _ => 0,
+        };
+        match allocate_pages(
+            alloc_type.into(),
+            memory_type.into(),
+            nb_pages,
+            ptr::addr_of_mut!(memory_address) as *mut u64,
+        ) {
+            s if s.is_error() => Err(s),
+            _ => Ok(memory_address),
+        }
+    }
+
+    fn free_pages(&self, address: usize, nb_pages: usize) -> Result<(), efi::Status> {
+        let free_pages = self.efi_boot_services().free_pages;
+        if free_pages as usize == 0 {
+            panic!("function not initialize.")
+        }
+        match free_pages(address as u64, nb_pages) {
+            s if s.is_error() => Err(s),
+            _ => Ok(()),
+        }
+    }
+
+    fn get_memory_map<'a>(&'a self) -> Result<MemoryMap<'a, Self>, (efi::Status, usize)> {
+        let get_memory_map = self.efi_boot_services().get_memory_map;
+        if get_memory_map as usize == 0 {
+            panic!("function not initialize.")
+        }
+
+        let mut memory_map_size = 0;
+        let mut map_key = 0;
+        let mut descriptor_size = 0;
+        let mut descriptor_version = 0;
+
+        match get_memory_map(
+            ptr::addr_of_mut!(memory_map_size),
+            ptr::null_mut(),
+            ptr::addr_of_mut!(map_key),
+            ptr::addr_of_mut!(descriptor_size),
+            ptr::addr_of_mut!(descriptor_version),
+        ) {
+            s if s == efi::Status::BUFFER_TOO_SMALL => memory_map_size += 0x400, // add more space in case allocation makes the memory map bigger.
+            _ => (),
+        };
+
+        let buffer = self.allocate_pool(MemoryType::BOOT_SERVICES_DATA, memory_map_size).map_err(|s| (s, 0))?;
+
+        match get_memory_map(
+            ptr::addr_of_mut!(memory_map_size),
+            buffer as *mut _,
+            ptr::addr_of_mut!(map_key),
+            ptr::addr_of_mut!(descriptor_size),
+            ptr::addr_of_mut!(descriptor_version),
+        ) {
+            s if s == efi::Status::BUFFER_TOO_SMALL => return Err((s, memory_map_size)),
+            s if s.is_error() => return Err((s, 0)),
+            _ => (),
+        }
+        Ok(MemoryMap {
+            descriptors: unsafe { BootServicesBox::from_raw_parts(buffer as *mut _, descriptor_size, self) },
+            map_key,
+            descriptor_version,
+        })
+    }
+
+    fn allocate_pool(&self, memory_type: MemoryType, size: usize) -> Result<*mut u8, efi::Status> {
+        let allocate_pool = self.efi_boot_services().allocate_pool;
+        if allocate_pool as usize == 0 {
+            panic!("function not initialize.")
+        }
+        let mut buffer = ptr::null_mut();
+        match allocate_pool(memory_type.into(), size, ptr::addr_of_mut!(buffer)) {
+            s if s.is_error() => return Err(s),
+            _ => Ok(buffer as *mut u8),
+        }
+    }
+
+    fn free_pool(&self, buffer: *mut u8) -> Result<(), efi::Status> {
+        let free_pool = self.efi_boot_services().free_pool;
+        if free_pool as usize == 0 {
+            panic!("function not initialize.")
+        }
+        match free_pool(buffer as *mut c_void) {
+            s if s.is_error() => return Err(s),
+            _ => Ok(()),
+        }
+    }
+
+    unsafe fn install_protocol_interface_unchecked(
+        &self,
+        handle: Option<efi::Handle>,
+        protocol: &'static efi::Guid,
+        interface: *mut c_void,
+    ) -> Result<efi::Handle, efi::Status> {
+        let install_protocol_interface = self.efi_boot_services().install_protocol_interface;
+        if install_protocol_interface as usize == 0 {
+            panic!("function not initialize.")
+        }
+
+        let mut handle = handle.unwrap_or(ptr::null_mut());
+        match install_protocol_interface(
+            ptr::addr_of_mut!(handle),
+            protocol as *const _ as *mut _,
+            efi::NATIVE_INTERFACE,
+            interface,
+        ) {
+            s if s.is_error() => Err(s),
+            _ => Ok(handle),
+        }
+    }
+
+    unsafe fn uninstall_protocol_interface_unchecked(
+        &self,
+        handle: efi::Handle,
+        protocol: &'static efi::Guid,
+        interface: *mut c_void,
+    ) -> Result<(), efi::Status> {
+        let uninstall_protocol_interface = self.efi_boot_services().uninstall_protocol_interface;
+        if uninstall_protocol_interface as usize == 0 {
+            panic!("function not initialize.")
+        }
+        match uninstall_protocol_interface(handle, protocol as *const _ as *mut _, interface) {
+            s if s.is_error() => Err(s),
+            _ => Ok(()),
+        }
+    }
+
+    unsafe fn reinstall_protocol_interface_unchecked(
+        &self,
+        handle: efi::Handle,
+        protocol: &'static efi::Guid,
+        old_protocol_interface: *mut c_void,
+        new_protocol_interface: *mut c_void,
+    ) -> Result<(), efi::Status> {
+        let reinstall_protocol_interface = self.efi_boot_services().reinstall_protocol_interface;
+        if reinstall_protocol_interface as usize == 0 {
+            panic!("function not initialize.")
+        }
+        match reinstall_protocol_interface(
+            handle,
+            protocol as *const _ as *mut _,
+            old_protocol_interface,
+            new_protocol_interface,
+        ) {
+            s if s.is_error() => Err(s),
+            _ => Ok(()),
+        }
+    }
+
+    fn register_protocol_notify(&self, protocol: &efi::Guid, event: efi::Event) -> Result<Registration, efi::Status> {
+        let register_protocol_notify = self.efi_boot_services().register_protocol_notify;
+        if register_protocol_notify as usize == 0 {
+            panic!("function not initialize.")
+        }
+        let mut registration = MaybeUninit::uninit();
+        match register_protocol_notify(protocol as *const _ as *mut _, event, registration.as_mut_ptr() as *mut _) {
+            s if s.is_error() => Err(s),
+            _ => Ok(unsafe { registration.assume_init() }),
+        }
+    }
+
+    fn locate_handle(
+        &self,
+        search_type: HandleSearchType,
+    ) -> Result<BootServicesBox<[efi::Handle], Self>, efi::Status> {
+        let locate_handle = self.efi_boot_services().locate_handle;
+        if locate_handle as usize == 0 {
+            panic!("function not initialize.")
+        }
+        let protocol = match search_type {
+            HandleSearchType::ByProtocol(p) => p as *const _ as *mut _,
+            _ => ptr::null_mut(),
+        };
+        let search_key = match search_type {
+            HandleSearchType::ByRegisterNotify(r) => r.as_ptr(),
+            _ => ptr::null_mut(),
+        };
+
+        // Use to get the buffer_size
+        let mut buffer_size = 0;
+        locate_handle(search_type.into(), protocol, search_key, ptr::addr_of_mut!(buffer_size), ptr::null_mut());
+
+        let buffer = self.allocate_pool(MemoryType::BOOT_SERVICES_DATA, buffer_size)?;
+
+        match locate_handle(
+            search_type.into(),
+            protocol,
+            search_key,
+            ptr::addr_of_mut!(buffer_size),
+            buffer as *mut efi::Handle,
+        ) {
+            s if s.is_error() => Err(s),
+            _ => Ok(unsafe {
+                BootServicesBox::from_raw_parts(buffer as *mut _, buffer_size / mem::size_of::<efi::Handle>(), &self)
+            }),
+        }
+    }
+
+    unsafe fn handle_protocol_unchecked(
+        &self,
+        handle: efi::Handle,
+        protocol: &efi::Guid,
+    ) -> Result<*mut c_void, efi::Status> {
+        let handle_protocol = self.efi_boot_services().handle_protocol;
+        if handle_protocol as usize == 0 {
+            panic!("function not initialize.")
+        }
+        let mut interface = ptr::null_mut();
+        match handle_protocol(handle, protocol as *const _ as *mut _, ptr::addr_of_mut!(interface)) {
+            s if s.is_error() => Err(s),
+            _ => Ok(interface),
+        }
+    }
+
+    unsafe fn locate_device_path(
+        &self,
+        protocol: &efi::Guid,
+        device_path: *mut *mut efi::protocols::device_path::Protocol,
+    ) -> Result<efi::Handle, efi::Status> {
+        let locate_device_path = self.efi_boot_services().locate_device_path;
+        if locate_device_path as usize == 0 {
+            panic!("function not initialize.")
+        }
+        let mut device = ptr::null_mut();
+        match locate_device_path(protocol as *const _ as *mut _, device_path, ptr::addr_of_mut!(device)) {
+            s if s.is_error() => Err(s),
+            _ => Ok(device),
+        }
+    }
+
+    unsafe fn open_protocol_unchecked(
+        &self,
+        handle: efi::Handle,
+        protocol: &efi::Guid,
+        agent_handle: efi::Handle,
+        controller_handle: efi::Handle,
+        attribute: u32,
+    ) -> Result<*mut c_void, efi::Status> {
+        let open_protocol = self.efi_boot_services().open_protocol;
+        if open_protocol as usize == 0 {
+            panic!("function not initialize.")
+        }
+        let mut interface = ptr::null_mut();
+        match open_protocol(
+            handle,
+            protocol as *const _ as *mut _,
+            ptr::addr_of_mut!(interface),
+            agent_handle,
+            controller_handle,
+            attribute,
+        ) {
+            s if s.is_error() => Err(s),
+            _ => Ok(interface),
+        }
+    }
+
+    fn close_protocol(
+        &self,
+        handle: efi::Handle,
+        protocol: &efi::Guid,
+        agent_handle: efi::Handle,
+        controller_handle: efi::Handle,
+    ) -> Result<(), efi::Status> {
+        let close_protocol = self.efi_boot_services().close_protocol;
+        if close_protocol as usize == 0 {
+            panic!("function not initialize.")
+        }
+        match close_protocol(handle, protocol as *const _ as *mut _, agent_handle, controller_handle) {
+            s if s.is_error() => Err(s),
+            _ => Ok(()),
+        }
+    }
+
+    fn open_protocol_information(
+        &self,
+        handle: efi::Handle,
+        protocol: &efi::Guid,
+    ) -> Result<BootServicesBox<[efi::OpenProtocolInformationEntry], Self>, efi::Status>
+    where
+        Self: Sized,
+    {
+        let open_protocol_information = self.efi_boot_services().open_protocol_information;
+        if open_protocol_information as usize == 0 {
+            panic!("function not initialize.")
+        }
+
+        let mut entry_buffer = ptr::null_mut();
+        let mut entry_count = 0;
+        match open_protocol_information(
+            handle,
+            protocol as *const _ as *mut _,
+            ptr::addr_of_mut!(entry_buffer),
+            ptr::addr_of_mut!(entry_count),
+        ) {
+            s if s.is_error() => Err(s),
+            _ => Ok(unsafe { BootServicesBox::from_raw_parts(entry_buffer, entry_count, self) }),
+        }
+    }
+
+    unsafe fn connect_controller(
+        &self,
+        controller_handle: efi::Handle,
+        mut driver_image_handle: Vec<efi::Handle>,
+        remaining_device_path: *mut efi::protocols::device_path::Protocol,
+        recursive: bool,
+    ) -> Result<(), efi::Status> {
+        let connect_controller = self.efi_boot_services().connect_controller;
+        if connect_controller as usize == 0 {
+            panic!("function not initialize.")
+        }
+
+        let driver_image_handle = if driver_image_handle.is_empty() {
+            ptr::null_mut()
+        } else {
+            driver_image_handle.push(ptr::null_mut());
+            driver_image_handle.as_mut_ptr()
+        };
+        match connect_controller(controller_handle, driver_image_handle, remaining_device_path, recursive.into()) {
+            s if s.is_error() => Err(s),
+            _ => Ok(()),
+        }
+    }
+
+    fn disconnect_controller(
+        &self,
+        controller_handle: efi::Handle,
+        driver_image_handle: Option<efi::Handle>,
+        child_handle: Option<efi::Handle>,
+    ) -> Result<(), efi::Status> {
+        let disconnect_controller = self.efi_boot_services().disconnect_controller;
+        if disconnect_controller as usize == 0 {
+            panic!("function not initialize.")
+        }
+        match disconnect_controller(
+            controller_handle,
+            driver_image_handle.unwrap_or(ptr::null_mut()),
+            child_handle.unwrap_or(ptr::null_mut()),
+        ) {
+            s if s.is_error() => Err(s),
+            _ => Ok(()),
+        }
+    }
+
+    fn protocols_per_handle(&self, handle: efi::Handle) -> Result<BootServicesBox<[efi::Guid], Self>, efi::Status> {
+        let protocols_per_handle = self.efi_boot_services().protocols_per_handle;
+        if protocols_per_handle as usize == 0 {
+            panic!("function not initialize.")
+        }
+
+        let mut protocol_buffer = ptr::null_mut();
+        let mut protocol_buffer_count = 0;
+        match protocols_per_handle(handle, ptr::addr_of_mut!(protocol_buffer), ptr::addr_of_mut!(protocol_buffer_count))
+        {
+            s if s.is_error() => Err(s),
+            _ => Ok(unsafe {
+                BootServicesBox::<[_], _>::from_raw_parts(protocol_buffer as *mut _, protocol_buffer_count, self)
+            }),
+        }
+    }
+
+    fn locate_handle_buffer(
+        &self,
+        search_type: HandleSearchType,
+    ) -> Result<BootServicesBox<[efi::Handle], Self>, efi::Status>
+    where
+        Self: Sized,
+    {
+        let locate_handle_buffer = self.efi_boot_services().locate_handle_buffer;
+        if locate_handle_buffer as usize == 0 {
+            panic!("function not initialize.")
+        }
+
+        let mut buffer = ptr::null_mut();
+        let mut buffer_count = 0;
+        let protocol = match search_type {
+            HandleSearchType::ByProtocol(p) => p as *const _ as *mut _,
+            _ => ptr::null_mut(),
+        };
+        let search_key = match search_type {
+            HandleSearchType::ByRegisterNotify(r) => r.as_ptr(),
+            _ => ptr::null_mut(),
+        };
+        match locate_handle_buffer(
+            search_type.into(),
+            protocol,
+            search_key,
+            ptr::addr_of_mut!(buffer_count),
+            ptr::addr_of_mut!(buffer),
+        ) {
+            s if s.is_error() => Err(s),
+            _ => {
+                Ok(unsafe { BootServicesBox::<[_], _>::from_raw_parts(buffer as *mut efi::Handle, buffer_count, self) })
+            }
+        }
+    }
+
+    unsafe fn locate_protocol_unchecked(
+        &self,
+        protocol: &'static efi::Guid,
+        registration: *mut c_void,
+    ) -> Result<*mut c_void, efi::Status> {
+        let locate_protocol = self.efi_boot_services().locate_protocol;
+        if locate_protocol as usize == 0 {
+            panic!("function not initialize.")
+        }
+        let mut interface = ptr::null_mut();
+        match locate_protocol(protocol as *const _ as *mut _, registration, ptr::addr_of_mut!(interface)) {
+            s if s.is_error() => Err(s),
+            _ => Ok(interface),
+        }
+    }
+
+    unsafe fn install_configuration_table_unchecked(
+        &self,
+        guid: &efi::Guid,
+        table: *mut c_void,
+    ) -> Result<(), efi::Status> {
+        let install_configuration_table = self.efi_boot_services().install_configuration_table;
+        if install_configuration_table as usize == 0 {
+            panic!("function not initialize.")
+        }
+        match install_configuration_table(guid as *const _ as *mut _, table) {
+            s if s.is_error() => Err(s),
+            _ => Ok(()),
+        }
+    }
+}
+
+#[cfg(test)]
+mod test {
+    use efi;
+
+    use super::*;
+    use core::{mem::MaybeUninit, sync::atomic::AtomicUsize};
+
+    macro_rules! boot_services {
+    ($($efi_services:ident = $efi_service_fn:ident),*) => {{
+      static BOOT_SERVICE: StandardBootServices = StandardBootServices::new_uninit();
+      let efi_boot_services = unsafe {
+        #[allow(unused_mut)]
+        let mut bs = MaybeUninit::<efi::BootServices>::zeroed();
+        $(
+          bs.assume_init_mut().$efi_services = $efi_service_fn;
+        )*
+        bs.assume_init()
+      };
+      BOOT_SERVICE.initialize(&efi_boot_services);
+      &BOOT_SERVICE
+    }};
+  }
+
+    #[test]
+    #[should_panic(expected = "Boot services is not initialize.")]
+    fn test_that_accessing_uninit_boot_services_should_panic() {
+        let bs = StandardBootServices::new_uninit();
+        bs.efi_boot_services();
+    }
+
+    #[test]
+    #[should_panic(expected = "Boot services is already initialize.")]
+    fn test_that_initializing_boot_services_multiple_time_should_panic() {
+        let efi_bs = unsafe { MaybeUninit::<efi::BootServices>::zeroed().as_ptr().as_ref().unwrap() };
+        let bs = StandardBootServices::new_uninit();
+        bs.initialize(efi_bs);
+        bs.initialize(efi_bs);
+    }
+
+    #[test]
+    #[should_panic = "function not initialize."]
+    fn test_create_event_not_init() {
+        let boot_services = boot_services!();
+        let _ = boot_services.create_event(EventType::RUNTIME, Tpl::APPLICATION, None, &());
+    }
+
+    #[test]
+    fn test_create_event() {
+        let boot_services = boot_services!(create_event = efi_create_event);
+
+        extern "efiapi" fn notify_callback(_e: efi::Event, ctx: Box<i32>) {
+            assert_eq!(10, *ctx)
+        }
+
+        extern "efiapi" fn efi_create_event(
+            event_type: u32,
+            notify_tpl: efi::Tpl,
+            notify_function: Option<efi::EventNotify>,
+            notify_context: *mut c_void,
+            event: *mut efi::Event,
+        ) -> efi::Status {
+            assert_eq!(efi::EVT_RUNTIME | efi::EVT_NOTIFY_SIGNAL, event_type);
+            assert_eq!(efi::TPL_APPLICATION, notify_tpl);
+            assert_eq!(notify_callback as *const fn(), unsafe { mem::transmute(notify_function) });
+            assert_ne!(ptr::null_mut(), notify_context);
+            assert_ne!(ptr::null_mut(), event);
+
+            if let Some(notify_function) = notify_function {
+                notify_function(ptr::null_mut(), notify_context);
+            }
+            efi::Status::SUCCESS
+        }
+
+        let ctx = Box::new(10);
+        let status = boot_services.create_event(
+            EventType::RUNTIME | EventType::NOTIFY_SIGNAL,
+            Tpl::APPLICATION,
+            Some(notify_callback),
+            ctx,
+        );
+
+        assert!(matches!(status, Ok(_)));
+    }
+
+    #[test]
+    fn test_create_event_no_notify() {
+        let boot_services = boot_services!(create_event = efi_create_event);
+
+        extern "efiapi" fn efi_create_event(
+            event_type: u32,
+            notify_tpl: efi::Tpl,
+            notify_function: Option<efi::EventNotify>,
+            notify_context: *mut c_void,
+            event: *mut efi::Event,
+        ) -> efi::Status {
+            assert_eq!(efi::EVT_RUNTIME | efi::EVT_NOTIFY_SIGNAL, event_type);
+            assert_eq!(efi::TPL_APPLICATION, notify_tpl);
+            assert_eq!(None, notify_function);
+            assert_ne!(ptr::null_mut(), notify_context);
+            assert_ne!(ptr::null_mut(), event);
+            efi::Status::SUCCESS
+        }
+
+        let status =
+            boot_services.create_event(EventType::RUNTIME | EventType::NOTIFY_SIGNAL, Tpl::APPLICATION, None, &());
+
+        assert!(matches!(status, Ok(_)));
+    }
+
+    #[test]
+    #[should_panic = "function not initialize."]
+    fn test_create_event_ex_not_init() {
+        static GUID: efi::Guid = efi::Guid::from_fields(0, 0, 0, 0, 0, &[0; 6]);
+        let boot_services = boot_services!();
+        let _ = boot_services.create_event_ex(EventType::RUNTIME, Tpl::APPLICATION, None, &(), &GUID);
+    }
+
+    #[test]
+    fn test_create_event_ex() {
+        let boot_services = boot_services!(create_event_ex = efi_create_event_ex);
+
+        extern "efiapi" fn notify_callback(_e: efi::Event, ctx: Box<i32>) {
+            assert_eq!(10, *ctx)
+        }
+
+        extern "efiapi" fn efi_create_event_ex(
+            event_type: u32,
+            notify_tpl: efi::Tpl,
+            notify_function: Option<efi::EventNotify>,
+            notify_context: *const c_void,
+            event_group: *const efi::Guid,
+            event: *mut efi::Event,
+        ) -> efi::Status {
+            assert_eq!(efi::EVT_RUNTIME | efi::EVT_NOTIFY_SIGNAL, event_type);
+            assert_eq!(efi::TPL_APPLICATION, notify_tpl);
+            assert_eq!(notify_callback as *const fn(), unsafe { mem::transmute(notify_function) });
+            assert_ne!(ptr::null(), notify_context);
+            assert_eq!(ptr::addr_of!(GUID), event_group);
+            assert_ne!(ptr::null_mut(), event);
+
+            if let Some(notify_function) = notify_function {
+                notify_function(ptr::null_mut(), notify_context as *mut _);
+            }
+            efi::Status::SUCCESS
+        }
+        static GUID: efi::Guid = efi::Guid::from_fields(0, 0, 0, 0, 0, &[0; 6]);
+        let ctx = Box::new(10);
+        let status = boot_services.create_event_ex(
+            EventType::RUNTIME | EventType::NOTIFY_SIGNAL,
+            Tpl::APPLICATION,
+            Some(notify_callback),
+            ctx,
+            &GUID,
+        );
+
+        assert!(matches!(status, Ok(_)));
+    }
+
+    #[test]
+    fn test_create_event_ex_no_notify() {
+        let boot_services = boot_services!(create_event_ex = efi_create_event_ex);
+
+        extern "efiapi" fn efi_create_event_ex(
+            event_type: u32,
+            notify_tpl: efi::Tpl,
+            notify_function: Option<efi::EventNotify>,
+            notify_context: *const c_void,
+            event_group: *const efi::Guid,
+            event: *mut efi::Event,
+        ) -> efi::Status {
+            assert_eq!(efi::EVT_RUNTIME | efi::EVT_NOTIFY_SIGNAL, event_type);
+            assert_eq!(efi::TPL_APPLICATION, notify_tpl);
+            assert_eq!(None, notify_function);
+            assert_ne!(ptr::null(), notify_context);
+            assert_eq!(ptr::addr_of!(GUID), event_group);
+            assert_ne!(ptr::null_mut(), event);
+            efi::Status::SUCCESS
+        }
+        static GUID: efi::Guid = efi::Guid::from_fields(0, 0, 0, 0, 0, &[0; 6]);
+        let status = boot_services.create_event_ex(
+            EventType::RUNTIME | EventType::NOTIFY_SIGNAL,
+            Tpl::APPLICATION,
+            None,
+            &(),
+            &GUID,
+        );
+
+        assert!(matches!(status, Ok(_)));
+    }
+
+    #[test]
+    #[should_panic = "function not initialize."]
+    fn test_close_event_not_init() {
+        let boot_services = boot_services!();
+        let _ = boot_services.close_event(ptr::null_mut());
+    }
+
+    #[test]
+    fn test_close_event() {
+        let boot_services = boot_services!(close_event = efi_close_event);
+
+        extern "efiapi" fn efi_close_event(event: efi::Event) -> efi::Status {
+            assert_eq!(1, event as usize);
+            efi::Status::SUCCESS
+        }
+
+        let event = 1_usize as efi::Event;
+        let status = boot_services.close_event(event);
+        assert!(matches!(status, Ok(())));
+    }
+
+    #[test]
+    #[should_panic = "function not initialize."]
+    fn test_signal_event_not_init() {
+        let boot_services = boot_services!();
+        let _ = boot_services.signal_event(ptr::null_mut());
+    }
+
+    #[test]
+    fn test_signal_event() {
+        let boot_services = boot_services!(signal_event = efi_signal_event);
+
+        extern "efiapi" fn efi_signal_event(event: efi::Event) -> efi::Status {
+            assert_eq!(1, event as usize);
+            efi::Status::SUCCESS
+        }
+
+        let event = 1_usize as efi::Event;
+        let status = boot_services.signal_event(event);
+        assert!(matches!(status, Ok(())));
+    }
+
+    #[test]
+    #[should_panic = "function not initialize."]
+    fn test_wait_for_event_not_init() {
+        let boot_services = boot_services!();
+        let mut events = vec![];
+        let _ = boot_services.wait_for_event(&mut events);
+    }
+
+    #[test]
+    fn test_wait_for_event() {
+        let boot_services = boot_services!(wait_for_event = efi_wait_for_event);
+
+        extern "efiapi" fn efi_wait_for_event(
+            number_of_event: usize,
+            events: *mut efi::Event,
+            index: *mut usize,
+        ) -> efi::Status {
+            assert_eq!(2, number_of_event);
+            assert_ne!(ptr::null_mut(), events);
+
+            unsafe { ptr::write(index, 1) }
+            efi::Status::SUCCESS
+        }
+
+        let mut events = [1_usize as efi::Event, 2_usize as efi::Event];
+        let status = boot_services.wait_for_event(&mut events);
+        assert!(matches!(status, Ok(1)));
+    }
+
+    #[test]
+    #[should_panic = "function not initialize."]
+    fn test_check_event_not_init() {
+        let boot_services = boot_services!();
+        let _ = boot_services.check_event(ptr::null_mut());
+    }
+
+    #[test]
+    fn test_check_event() {
+        let boot_services = boot_services!(check_event = efi_check_event);
+
+        extern "efiapi" fn efi_check_event(event: efi::Event) -> efi::Status {
+            assert_eq!(1, event as usize);
+            efi::Status::SUCCESS
+        }
+
+        let event = 1_usize as efi::Event;
+        let status = boot_services.check_event(event);
+        assert!(matches!(status, Ok(())));
+    }
+
+    #[test]
+    #[should_panic = "function not initialize."]
+    fn test_set_timer_not_init() {
+        let boot_services = boot_services!();
+        let _ = boot_services.set_timer(ptr::null_mut(), EventTimerType::Relative, 0);
+    }
+
+    #[test]
+    fn test_set_timer() {
+        let boot_services = boot_services!(set_timer = efi_set_timer);
+
+        extern "efiapi" fn efi_set_timer(event: efi::Event, r#type: efi::TimerDelay, trigger_time: u64) -> efi::Status {
+            assert_eq!(1, event as usize);
+            assert_eq!(efi::TIMER_PERIODIC, r#type);
+            assert_eq!(200, trigger_time);
+            efi::Status::SUCCESS
+        }
+
+        let event = 1_usize as efi::Event;
+        let status = boot_services.set_timer(event, EventTimerType::Periodic, 200);
+        assert!(matches!(status, Ok(())));
+    }
+
+    #[test]
+    fn test_raise_tpl_guarded() {
+        let boot_services = boot_services!(raise_tpl = efi_raise_tpl, restore_tpl = efi_restore_tpl);
+
+        static CURRENT_TPL: AtomicUsize = AtomicUsize::new(efi::TPL_APPLICATION);
+
+        extern "efiapi" fn efi_raise_tpl(tpl: efi::Tpl) -> efi::Tpl {
+            assert_eq!(efi::TPL_NOTIFY, tpl);
+            CURRENT_TPL.swap(tpl, Ordering::Relaxed)
+        }
+
+        extern "efiapi" fn efi_restore_tpl(tpl: efi::Tpl) {
+            assert_eq!(efi::TPL_APPLICATION, tpl);
+            CURRENT_TPL.swap(tpl, Ordering::Relaxed);
+        }
+
+        let guard = boot_services.raise_tpl_guarded(Tpl::NOTIFY);
+        assert_eq!(Tpl::APPLICATION, guard.retore_tpl);
+        assert_eq!(efi::TPL_NOTIFY, CURRENT_TPL.load(Ordering::Relaxed));
+        drop(guard);
+        assert_eq!(efi::TPL_APPLICATION, CURRENT_TPL.load(Ordering::Relaxed));
+    }
+
+    #[test]
+    #[should_panic = "function not initialize."]
+    fn test_raise_tpl_not_init() {
+        let boot_services = boot_services!();
+        let _ = boot_services.raise_tpl(Tpl::CALLBACK);
+    }
+
+    #[test]
+    fn test_raise_tpl() {
+        let boot_services = boot_services!(raise_tpl = efi_raise_tpl);
+
+        extern "efiapi" fn efi_raise_tpl(tpl: efi::Tpl) -> efi::Tpl {
+            assert_eq!(efi::TPL_NOTIFY, tpl);
+            efi::TPL_APPLICATION
+        }
+
+        let status = boot_services.raise_tpl(Tpl::NOTIFY);
+        assert_eq!(Tpl::APPLICATION, status);
+    }
+
+    #[test]
+    #[should_panic = "function not initialize."]
+    fn test_restore_tpl_not_init() {
+        let boot_services = boot_services!();
+        let _ = boot_services.restore_tpl(Tpl::APPLICATION);
+    }
+
+    #[test]
+    fn test_restore_tpl() {
+        let boot_services = boot_services!(restore_tpl = efi_restore_tpl);
+
+        extern "efiapi" fn efi_restore_tpl(tpl: efi::Tpl) {
+            assert_eq!(efi::TPL_APPLICATION, tpl);
+        }
+
+        boot_services.restore_tpl(Tpl::APPLICATION);
+    }
+
+    #[test]
+    #[should_panic = "function not initialize."]
+    fn test_allocate_pages_not_init() {
+        let boot_services = boot_services!();
+        let _ = boot_services.allocate_pages(AllocType::AnyPage, MemoryType::ACPI_MEMORY_NVS, 0);
+    }
+
+    #[test]
+    fn test_allocate_pages() {
+        let boot_services = boot_services!(allocate_pages = efi_allocate_pages);
+
+        extern "efiapi" fn efi_allocate_pages(
+            alloc_type: u32,
+            mem_type: u32,
+            nb_pages: usize,
+            memory: *mut u64,
+        ) -> efi::Status {
+            let expected_alloc_type: efi::AllocateType = AllocType::AnyPage.into();
+            assert_eq!(expected_alloc_type, alloc_type);
+            let expected_mem_type: efi::MemoryType = MemoryType::MEMORY_MAPPED_IO.into();
+            assert_eq!(expected_mem_type, mem_type);
+            assert_eq!(4, nb_pages);
+            assert_ne!(ptr::null_mut(), memory);
+            assert_eq!(0, unsafe { *memory });
+            unsafe { ptr::write(memory, 17) }
+            efi::Status::SUCCESS
+        }
+
+        let status = boot_services.allocate_pages(AllocType::AnyPage, MemoryType::MEMORY_MAPPED_IO, 4);
+
+        assert!(matches!(status, Ok(17)));
+    }
+
+    #[test]
+    fn test_allocate_pages_at_specific_address() {
+        let boot_services = boot_services!(allocate_pages = efi_allocate_pages);
+
+        extern "efiapi" fn efi_allocate_pages(
+            alloc_type: u32,
+            mem_type: u32,
+            nb_pages: usize,
+            memory: *mut u64,
+        ) -> efi::Status {
+            let expected_alloc_type: efi::AllocateType = AllocType::Address(17).into();
+            assert_eq!(expected_alloc_type, alloc_type);
+            let expected_mem_type: efi::MemoryType = MemoryType::MEMORY_MAPPED_IO.into();
+            assert_eq!(expected_mem_type, mem_type);
+            assert_eq!(4, nb_pages);
+            assert_ne!(ptr::null_mut(), memory);
+            assert_eq!(17, unsafe { *memory });
+            efi::Status::SUCCESS
+        }
+
+        let status = boot_services.allocate_pages(AllocType::Address(17), MemoryType::MEMORY_MAPPED_IO, 4);
+        assert!(matches!(status, Ok(17)));
+    }
+
+    #[test]
+    fn test_free_pages() {
+        let boot_services = boot_services!(free_pages = efi_free_pages);
+
+        extern "efiapi" fn efi_free_pages(address: efi::PhysicalAddress, nb_pages: usize) -> efi::Status {
+            assert_eq!(address, 0x100000);
+            assert_eq!(nb_pages, 10);
+
+            efi::Status::SUCCESS
+        }
+
+        let status = boot_services.free_pages(0x100000, 10);
+        assert!(matches!(status, Ok(())));
+    }
+
+    #[test]
+    fn test_allocate_pool() {
+        let boot_services = boot_services!(allocate_pool = efi_allocate_pool);
+
+        extern "efiapi" fn efi_allocate_pool(
+            mem_type: efi::MemoryType,
+            size: usize,
+            buffer: *mut *mut c_void,
+        ) -> efi::Status {
+            let expected_mem_type: efi::MemoryType = MemoryType::MEMORY_MAPPED_IO.into();
+            assert_eq!(mem_type, expected_mem_type);
+            assert_eq!(size, 10);
+            unsafe { ptr::write(buffer, 0x55AA as *mut c_void) };
+            efi::Status::SUCCESS
+        }
+
+        let status = boot_services.allocate_pool(MemoryType::MEMORY_MAPPED_IO, 10);
+        assert_eq!(status, Ok(0x55AA as *mut u8));
+    }
+
+    #[test]
+    fn test_free_pool() {
+        let boot_services = boot_services!(free_pool = efi_free_pool);
+
+        extern "efiapi" fn efi_free_pool(buffer: *mut c_void) -> efi::Status {
+            if buffer.is_null() {
+                return efi::Status::INVALID_PARAMETER;
+            } else {
+                assert_eq!(buffer, 0xffff0000 as *mut u8 as *mut c_void);
+                return efi::Status::SUCCESS;
+            }
+        }
+
+        // positive test
+        let status = boot_services.free_pool(0xffff0000 as *mut u8);
+        assert_eq!(status, Ok(()));
+
+        // negative test
+        let status = boot_services.free_pool(ptr::null_mut());
+        assert_eq!(status, Err(efi::Status::INVALID_PARAMETER));
+    }
+    
+    #[test]
+    fn test_locate_protocol() {
+        const DEVICE_PATH_PROTOCOL: protocol_handler::DevicePath = protocol_handler::DevicePath {};
+        use r_efi::protocols::device_path;
+        static DEVICE_PATH_PROTOCOL_INTERFACE: device_path::Protocol = unsafe { MaybeUninit::zeroed().assume_init() };
+        let boot_services = boot_services!(locate_protocol = efi_locate_protocol);
+
+        extern "efiapi" fn efi_locate_protocol(
+            protocol_guid: *mut efi::Guid,
+            registration: *mut c_void,
+            interface: *mut *mut c_void,
+        ) -> efi::Status {
+            unsafe {
+                assert!(!protocol_guid.is_null(), "Protocol guid should not be null");
+                assert!(registration.is_null(), "Registration should be a null pointer");
+                assert!(!interface.is_null(), "Interface should not be a null pointer");
+                assert_eq!(
+                    protocol_guid.as_mut().unwrap(),
+                    &device_path::PROTOCOL_GUID,
+                    "Protocol guid should have been Device Path guid"
+                );
+                let device_path_interface = interface as *mut *mut device_path::Protocol;
+
+                *device_path_interface =
+                    &DEVICE_PATH_PROTOCOL_INTERFACE as *const device_path::Protocol as *mut device_path::Protocol;
+            }
+
+            efi::Status::SUCCESS
+        }
+
+        let result = boot_services.locate_protocol(&DEVICE_PATH_PROTOCOL, None);
+        assert!(matches!(result, Ok(Some(protocol)) if std::ptr::eq(protocol, &DEVICE_PATH_PROTOCOL_INTERFACE)));
+    }
+
+    #[test]
+    fn test_locate_protocol_indicator_protocol() {
+        const DEVICE_PATH_PROTOCOL: protocol_handler::DevicePath = protocol_handler::DevicePath {};
+        let boot_services = boot_services!(locate_protocol = efi_locate_protocol);
+
+        extern "efiapi" fn efi_locate_protocol(
+            protocol_guid: *mut efi::Guid,
+            registration: *mut c_void,
+            interface: *mut *mut c_void,
+        ) -> efi::Status {
+            use r_efi::protocols::device_path;
+            unsafe {
+                assert!(!protocol_guid.is_null(), "Protocol guid should not be null");
+                assert!(registration.is_null(), "Registration should be a null pointer");
+                assert!(!interface.is_null(), "Interface should not be a null pointer");
+                assert_eq!(
+                    protocol_guid.as_mut().unwrap(),
+                    &device_path::PROTOCOL_GUID,
+                    "Protocol guid should have been Device Path guid"
+                );
+                let device_path_interface = interface as *mut *mut device_path::Protocol;
+
+                // set to null to simulate an indicator protocol
+                *device_path_interface = core::ptr::null_mut() as *mut device_path::Protocol;
+            }
+
+            efi::Status::SUCCESS
+        }
+
+        let result = boot_services.locate_protocol(&DEVICE_PATH_PROTOCOL, None);
+        assert!(matches!(result, Ok(None)));
+    }
+    
+}